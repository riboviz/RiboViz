# Install prerequisites

## About these instructions

These instructions were written for Ubuntu 18.04 and CentOS 7.4. Other Linux flavours will require different commands to be run.

Other versions of the prerequisites, different from the versions stated, may be usable

Only minimal installation instructions are given for each prerequisite. See the documentation for each prerequisite for full instructions.

Installing some of these tools requires you to have permission to run `sudo` to install and configure software. If you don't have `sudo` access you will have to ask a local system administrator to run these commands for you.

### Windows users

We suggest that you:

* Either, use a virtual machine running under [VMWare Workstation Player](https://www.vmware.com/uk/products/workstation-player.html) or [Oracle VirtualBox](https://www.virtualbox.org/).
* Or, try using Windows 10's [Windows Subsystem for Linux](https://docs.microsoft.com/en-us/windows/wsl/about) which allows running of a Linux environment on Windows 10 without the need for a VM. Most command-line tools, utilities, and applications can be directly on Windows, unmodified. Ubuntu, openSUSE, Debian, Kali flavours of Linux can be used.

### Mac OSX users

We suggest that you check out the web sites for each prerequisite for information on how to install the prerequisites under Mac OS X.

---

## General packages

### Git

Website: [Git](https://git-scm.com/)

**Ubuntu**

Install:

```console
$ sudo apt-get install -y git
```

**CentOS**

Install:

```console
$ sudo yum install -y git
```

### cURL

Website: [cURL](https://curl.haxx.se/)

**Ubuntu**

Install:

```console
$ sudo apt-get install -y curl
```

**CentOS**

Install:

```console
$ sudo yum install -y curl
```

### EPEL (CentOS only)

Website [EPEL](https://fedoraproject.org/wiki/EPEL)

Install:

```console
$ sudo yum install -y epel-release
```

### bedtools

Web site: [bedtools](http://bedtools.readthedocs.io/en/latest/)

**Ubuntu**

Install:

```console
$ sudo apt-get install -y bedtools
```

**CentOS**

Install:

```console
$ sudo yum install -y BEDTools
```

**Check package has installed:**

```console
$ bedtools -version
bedtools v2.26.0
```

### hdf5tools

Web site: [HDF5](https://portal.hdfgroup.org/display/HDF5)

**Ubuntu**

Install:

```console
$ sudo apt-get install -y hdf5-tools
```

**CentOS**

Install:

```console
$ sudo yum install -y hdf5-devel
```

### pigz

Web site: [pigz](http://zlib.net/pigz/)

pigz is a parallel implementation of gzip for multi-processor, multi-core machines. It may already be available on your system. Check by running the following command:

```console
$ pigz --version
pigz 2.4
```

If it is not present, please install it as follows:

**Ubuntu**

Install:

```console
$ sudo apt-get install -y pigz
```

**CentOS**

Install:

```console
$ sudo yum install -y pigz
```

---

## Python

Web site: [python](https://www.python.org/)

It is strongly recommended that you use [Miniconda](https://conda.io/miniconda.html) Python 2.7+ or 3.6+. Alternatively, use the [Anaconda Distribution](https://www.anaconda.com/distribution/) of Python 2.7+ or 3.6+.

The instructions which follow have been written under the assumption that you are using Miniconda Python. If using Anaconda then, when installing some packages, you will be told that they are already available. This is because Anaconda comes with a wide range of common Python packages.

If you are using other distributions of Python you will need to consult the relevant documentation for each package for installation information.

### Miniconda Python 2.7+

Install:

```console
$ wget https://repo.continuum.io/miniconda/Miniconda2-latest-Linux-x86_64.sh -O miniconda2.sh
$ bash miniconda2.sh -b -p $HOME/miniconda2
```

**Note:** make sure you use `-O`, which provides a name for the downloaded file, and not `-o`, which provides the name of a file for messages about the download.

Activate environment and check:

```console
$ source $HOME/miniconda2/bin/activate
$ python -V
Python 2.7.16 :: Anaconda, Inc.
```

Your version of Python may differ from that shown.

**Troubleshooting: `...command not found...`**

If you see:

```
$ bash miniconda2.sh -b -p $HOME/miniconda2

miniconda2.sh: line 1: --2019-07-31: command not found
miniconda2.sh: line 2: syntax error near unexpected token `('
miniconda2.sh: line 2: `Resolving repo.continuum.io (repo.continuum.io)... 104.18.200.79, 104.18.201.79, 2606:4700::6812:c94f, ...'
```

then rerun `wget` and use `-O`, not `-o`.

### Miniconda Python 3.6+

Install:

```console
$ wget https://repo.continuum.io/miniconda/Miniconda3-latest-Linux-x86_64.sh -O miniconda3.sh
$ bash miniconda3.sh -b -p $HOME/miniconda3
```

**Note:** make sure you use `-O`, which provides a name for the downloaded file, and not `-o`, which provides the name of a file for messages about the download.

Activate environment and check:

```console
$ source $HOME/miniconda3/bin/activate
$ python -V
Python 3.7.3
```

Your version of Python may differ from that shown.

**Troubleshooting: `...command not found...`**

If you see:

```
$ bash miniconda3.sh -b -p $HOME/miniconda3
miniconda3.sh: line 1: --2019-07-31: command not found
miniconda3.sh: line 2: syntax error near unexpected token `('
miniconda3.sh: line 2: `Resolving repo.continuum.io (repo.continuum.io)... 104.18.200.79, 104.18.201.79, 2606:4700::6812:c94f, ...'
```

then rerun `wget` and use `-O`, not `-o`.

---

## Python packages

### pyyaml

Web sites:

* [PyYAML](https://pyyaml.org/)
* [GitHub](https://github.com/yaml/pyyaml/)

Install:

```console
$ conda install -y pyyaml
```

### Cutadapt

Web sites:

* [GitHub](https://github.com/marcelm/cutadapt)
* [readthedocs](https://cutadapt.readthedocs.io/)

Install:

```console
$ conda install -y -c bioconda cutadapt 
```

Check package has installed `cutadapt` tool:

```console
$ cutadapt --v
2.3
```

**Note:** for Python 2.7 the version could be 1.18. It is OK to use this version.

### pysam

Web sites:

* [GitHub](https://github.com/pysam-developers/pysam/)
* [readthedocs](https://pysam.readthedocs.io/)

Install:

```console
$ conda install -y -c bioconda pysam
```

Check package has installed `samtools` tool:

```console
$ samtools --version
samtools 1.9
Using htslib 1.9
Copyright (C) 2018 Genome Research Ltd.
```

If `samtools` was not installed, then install it explicitly:

```console
$ conda install -c bioconda samtools
```

### BioPython

Web site:

* [Biopython](http://biopython.org/)

Install:

```console
$ conda install -y -c anaconda biopython
```

### gffutils

Web site:

* [gffutils](http://daler.github.io/gffutils/)

Install:

```console
$ pip install gffutils
```

**Note:** `pip install` is recommended. Using

```console
$ conda install -y -c bioconda gffutils
```

under Python 3, seems to confuse the Python environment and sets Python to:

```console
$ python --version
Python 2.7.16 :: Anaconda, Inc.
```

### h5py

Web site:

* [h5py](https://www.h5py.org/)

Install:

```console
$ conda install -y -c anaconda h5py 
```

Check package has installed:

```console
$ python
```
```python
>>> import h5py
>>> h5py.run_tests()
...
OK (skipped=16, expected failures=6)
```

The test report should be `OK` as above. Your number of `skipped` and `expected failures` may differ, depending upon the version of h5py installed.

### UMI-tools

Web sites:

* [GitHub](https://github.com/CGATOxford/UMI-tools)
* [readthedocs](https://readthedocs.org/projects/umi-tools/)

Install:

```console
$ conda install -y -c bioconda umi_tools
```

Check package has installed `umi_tools` tool:

```console
$ umi_tools -v
UMI-tools version: 1.0.0
```

---

## Hisat2

Web site: [Hisat2](https://ccb.jhu.edu/software/hisat2/index.shtml)

Install:

```console
$ wget ftp://ftp.ccb.jhu.edu/pub/infphilo/hisat2/downloads/hisat2-2.1.0-Linux_x86_64.zip
$ unzip hisat2-2.1.0-Linux_x86_64.zip 
$ ls hisat2-2.1.0/
```

Your directory name may differ, depending on the version of Hisat2 you have.

Update `PATH` and check `hisat2` tool is available:

```console
$ export PATH=~/hisat2-2.1.0:$PATH
$ hisat2 --version
/home/ubuntu/hisat2-2.1.0/hisat2-align-s version 2.1.0
64-bit
Built on login-node03
Wed Jun  7 15:53:42 EDT 2017
Compiler: gcc version 4.8.2 (GCC) 
Options: -O3 -m64 -msse2 -funroll-loops -g3 -DPOPCNT_CAPABILITY
Sizeof {int, long, long long, void*, size_t, off_t}: {4, 8, 8, 8, 8, 8}
```

Your version of Hisat2 may differ from that shown.

---

## Bowtie

Web site: [Bowtie](http://bowtie-bio.sourceforge.net/index.shtml)

**Note:** We are working to add back a Bowtie alignment option.

Install:

```console
$ wget https://sourceforge.net/projects/bowtie-bio/files/bowtie/1.2.2/bowtie-1.2.2-linux-x86_64.zip/download -O bowtie.zip
$ unzip bowtie.zip
$ ls bowtie-1.2.2-linux-x86_64/
```

Your directory name may differ, depending on the version of Bowtie you have.

Update `PATH` and check `bowtie` tool is available:

```console
$ export PATH=~/bowtie-1.2.2-linux-x86_64/:$PATH
$ bowtie --version
/home/ubuntu/bowtie-1.2.2-linux-x86_64/bowtie-align-s version 1.2.2
64-bit
Built on 462e5beae518
Mon Dec 11 19:27:01 UTC 2017
Compiler: gcc version 4.8.2 20140120 (Red Hat 4.8.2-15) (GCC) 
Options: -O3 -m64  -Wl,--hash-style=both -DWITH_TBB -DPOPCNT_CAPABILITY -g -O2 -fvisibility=hidden -I/hbb_exe/include   -g -O2 -fvisibility=hidden -I/hbb_exe/include  
Sizeof {int, long, long long, void*, size_t, off_t}: {4, 8, 8, 8, 8, 8}
```

Your version of Bowtie may differ from that shown.

## Create `setenv.sh` to configure Hisat2 and Bowtie paths

Create a `setenv.sh` script with the paths to your Hisat2 and Bowtie directories. For example:

```console
#!/usr/bin/env bash
export PATH=~/hisat2-2.1.0:$PATH
export PATH=~/bowtie-1.2.2-linux-x86_64/:$PATH
```

Remember, your directory names may differ, depending on the versions of Hisat2 and Bowtie you have.

In future you can configure the paths by running:

```console
$ source setenv.sh
```

---

## R 2.14.0+

Web sites:

* [The R Project for Statistical Computing](https://www.r-project.org/)
* [The Comprehensive R Archive Network](https://cran.r-project.org/) (CRAN).

**Note:** Release 2.14.0 or later is required as it includes the [parallel](https://stat.ethz.ch/R-manual/R-devel/library/parallel/html/00Index.html) package.

We recommend using R 3.4+.

### Install R and packages required by R packages to be installed

**Ubuntu**

```console
$ sudo apt-get update -y
$ sudo apt-get install -y r-base
$ sudo apt-get install -y r-base-dev

$ sudo apt-get install -y libxml2-dev
$ sudo apt-get install -y libssl-dev
$ sudo apt-get install -y libcurl4-openssl-dev
```

**CentOS**

```console
$ sudo yum update -y
$ sudo yum install -y R
$ sudo yum install -y R-devel

$ sudo yum install -y libxml2-devel
$ sudo yum install -y openssl-devel
$ sudo yum install -y libcurl-devel
```

### Check R has installed

```console
$ R --version
R version 3.5.1 (2018-07-02) -- "Feather Spray"
```

Your version of R may differ from that shown.

---

## R packages

If, when installing R packages, you see a message like:

```
Would you like to use a personal library instead? (yes/No/cancel) yes
Would you like to create a personal library
"~/R/x86_64-pc-linux-gnu-library/3.6"
to install packages into? (yes/No/cancel)
```

then enter `yes`.

### RcppRoll

Web site: [RcppRoll](https://cran.r-project.org/web/packages/RcppRoll/index.html)

Install in R:

```r
> install.packages("RcppRoll")
```

### optparse

Web site: [optparse](https://cran.r-project.org/web/packages/optparse/index.html)

Install in R:

```r
> install.packages("optparse")
```

### tidyr

Web site: [tidyr](https://cran.r-project.org/web/packages/tidyr/index.html)

Install in R:

```r
> install.packages("tidyr")
```

### ggplot2

Web site: [ggplot2](https://cran.r-project.org/web/packages/ggplot2/index.html)

Install in R:

```r
> install.packages("ggplot2")
```

### shiny

Web site: [shiny](https://cran.r-project.org/web/packages/shiny/index.html)

Install in R:

```r
> install.packages("shiny")
```

### plotly

Web site: [plotly](https://cran.r-project.org/web/packages/plotly/index.html)

Install in R:

```r
> install.packages("plotly")
```

### readr

Website: [readr](https://cran.r-project.org/web/packages/readr/index.html)

Install in R:

```r
> install.packages("readr")
```

### Bioconductor Rsamtools, rdf5, rtracklayer, Biostrings, ShortRead

Web sites:

* [Bioconductor](https://bioconductor.org)
* [Rsamtools](https://bioconductor.org/packages/release/bioc/html/Rsamtools.html)
* [rtracklayer](https://bioconductor.org/packages/release/bioc/html/rtracklayer.html)
* [rhdf5](https://bioconductor.org/packages/release/bioc/html/rhdf5.html)
* [Biostrings](https://bioconductor.org/packages/release/bioc/html/Biostrings.html)
* [ShortRead](https://bioconductor.org/packages/release/bioc/html/ShortRead.html)

The commands to install Bioconductor packages depend on your version of R. For full details:

* See Bioconductor/R compatibility on [Bioconductor releases](https://bioconductor.org/about/release-announcements/).
* Click the link of a Bioconductor release consistent with your version of R.
* Click the link of the specific package.

For example, for R 3.4, install in R:

```r
> source("https://bioconductor.org/biocLite.R")
> biocLite("Rsamtools")
> biocLite("rtracklayer")
> biocLite("rhdf5")
> biocLite("Biostrings")
> biocLite("ShortRead")
```

For example, for R 3.5, install in R:

```r
> install.packages("BiocManager")
> BiocManager::install("Rsamtools")
> BiocManager::install("rtracklayer")
> BiocManager::install("rhdf5")
> BiocManager::install("Biostrings")
> BiocManager::install("ShortRead")
```

**Troubleshooting: installation path not writeable**

The following warning can be ignored:

```
installation path not writeable, unable to update packages: foreign
```

See [Question: unable to update packages: foreign, Matrix](https://support.bioconductor.org/p/96834/) for an explanation:

> That's not an error! You just got an informative message saying that two of the base R packages couldn't be updated...
> All of your Bioconductor packages end up in the first dir, which is writeable by you, and the base and core packages go in the second dir, which is only writeable by an administrator. You shouldn't be running R as an administrator, like ever, so it's common for you to get the message that you saw. If you really care to update the core packages, you can run R as an administrator, do biocLite, and then restart as a lower-permissioned user after the update.

You can check that it is available (your exact path may differ):

```console
$ ls ~/R/x86_64-pc-linux-gnu-library/3.4/Rsamtools/
DESCRIPTION  libs  LICENSE  Meta  NAMESPACE  NEWS
```

```console
$ ls ~/R/x86_64-redhat-linux-gnu-library/3.5/Rsamtools/
DESCRIPTION  libs  LICENSE  Meta  NAMESPACE  NEWS
```

**Troubleshooting: Cannot allocate memory**

```
Error in system2(file.path(R.home("bin"), "R"), c(if (nzchar(arch)) paste0("--arch=",  : 
  cannot popen ' '/usr/lib/R/bin/R' --no-save --slave 2>&1 < '/tmp/Rtmpw3pOH7/file12471113d0d2b'', probable reason 'Cannot allocate memory'
* removing "/home/ubuntu/R/x86_64-pc-linux-gnu-library/3.5/Rsamtools"
Warning in q("no", status = status, runLast = FALSE) :
  system call failed: Cannot allocate memory

The downloaded source packages are in
        "/tmp/RtmpOEVbaL/downloaded_packages"
installation path not writeable, unable to update packages: foreign
Warning message:
In install.packages(pkgs = doing, lib = lib, ...) :
  installation of package "Rsamtools" had non-zero exit status
```

You may need to assign more memory to R or your machine.

---

## Check names and versions of Python packages

Run:

```console
$ conda list
```

Alternatively, run:

```console
$ pip list
```

The Python packages and their versions will be listed:

```
biopython                 1.73

cutadapt                  1.18

gffutils                  0.9

h5py                      2.9.0

pysam                     0.15.2

pyyaml                    5.1

<<<<<<< HEAD
umi_tools                 1.0.0
=======
samtools                  1.9
>>>>>>> 3b385d5d
```

Your versions may differ from those shown.

---

## Check names and versions of R packages

(from [list user installed packages](https://www.r-bloggers.com/list-of-user-installed-r-packages-and-their-versions/))

Either run bash script:

```console
$ Rscript install/list-r-packages.R
```

Or run in R:

```r
> ip <- as.data.frame(installed.packages()[,c(1,3:4)])
> rownames(ip) <- NULL
> ip <- ip[is.na(ip$Priority),1:2,drop=FALSE]
> print(ip, row.names=FALSE)
```

The R packages and their versions will be listed:

```
            Biostrings    2.46.0

            ggplot2     3.1.1

            optparse     1.6.2

            plotly     4.9.0

            RcppRoll     0.3.0

            readr     1.3.1

            rhdf5    2.22.0

            Rsamtools    1.30.0

            rtracklayer    1.38.3

            shiny     1.3.2

            ShortRead    1.36.1

            tidyr     0.8.3
```

Your versions may differ from those shown.

---

## RiboViz

Get RiboViz:

```console
$ git clone https://github.com/riboviz/RiboViz
```

---

## Tested platforms

These instructions were tested on:

| Operating System | Memory (GB) | Processors | RAM (GB) | Python | R |
| ---------------- | ----------- | ---------- | -------- | ------ | - |
| Ubuntu 18.04 | 8 | 4 | 20  | 2.7.16 | 3.4.4 |
| Ubuntu 18.04 | 8 | 4 | 20  | 3.7.3 | 3.4.4 |
| CentOS 7.4.1708 (Core) | 8 | 4 | 20 | 2.7.16 | 3.5.2 |
| CentOS 7.4.1708 (Core) | 8 | 4 | 20 | 3.7.3 | 3.5.2 |<|MERGE_RESOLUTION|>--- conflicted
+++ resolved
@@ -713,11 +713,9 @@
 
 pyyaml                    5.1
 
-<<<<<<< HEAD
+samtools                  1.9
+
 umi_tools                 1.0.0
-=======
-samtools                  1.9
->>>>>>> 3b385d5d
 ```
 
 Your versions may differ from those shown.
