# Configuring the RiboViz workflow

This page describes the inputs that the RiboViz workflow requires and how it is configured.

These inputs apply to both the Python workflow and the Nextflow workflow.

---

## Input files

The workflow requires the following inputs (file formats are in brackets).

### Configuration

A configuration file containing all the information required for the workflow, including the locations of the other input files ([YAML](http://www.yaml.org/)). For details, see [Configuration parameters](#configuration-parameters) below.

### Organism data

Transcript sequences containing both coding regions and flanking regions (which could be fixed, or coincident with measured UTRs) (FASTA).

Matched genome feature file  specifying coding sequences locations (start and stop coordinates) within the transcripts (GTF/GFF3).

Ribosomal rRNA and other contaminant sequences to avoid aligning to (FASTA).

Additional organism-specific data, for creating statistics and figures:

* Position of codons within each gene (RData).
* Features to correlate with ORFs (tab-separated values, with `ORF`, `Length_log10`, `uATGs`, `FE_atg`, `FE_cap`, `utr`, `utr_gc`, `polyA` columns).
* tRNA estimates. (tab-separated values, with `AA`, `Codon`, `tRNA`, `tAI`, `Microarray`, `RNA.seq` columns).
* Summary of read frame displacement from 5' end to A-site for each read length based on "standard" yeast data from early ribosome profiling papers (tab-separated values, with `read_length`, `asite_disp` columns).

Ribosome profiling data - one or more files (FASTQ).

### Sample sheet

For processing multiplexed FASTQ files, a sample sheet (tab-separated values with, at least, `SampleID` and `TagRead` (barcode) columns).

---

## Configuration parameters

The workflow also supports the following configuration parameters. All directory and file paths can be relative or absolute. If relative then they are relative to the directory the workflow is invoked from.

| Parameter | Description | Mandatory | Default |
| --------- | ----------- | --------- | ------- |
| `adapters` | Illumina sequencing adapter(s) to remove | Yes | |
| `aligner` | Short read aligner to use (currently ignored, hisat2 is used) | No | |
| `asite_disp_length_file` | Summary of read frame displacement from 5' end to A-site for each read length based on "standard" yeast data from early ribosome profiling papers (tab-separated values file with `read_length`, `asite_disp` columns) | No | |
| `buffer` | Length of flanking region around the CDS | No | `250` |
| `build_indices` | Rebuild indices from FASTA files? If `false` then `dir_index` is expected to contain the index files | No | `true` |
| `cmd_file` | Bash commands file, to log bash commands executed by the workflow (Python workflow only) | No | `run_riboviz_vignette.sh` |
| `codon_positions_file` | Position of codons within each gene (RData file) | Only if `t_rna_file` is also provided | |
| `count_reads` | Scan input, temporary and output files and produce counts of reads in each FASTQ, SAM, and BAM file processed? | No | `true` |
| `count_threshold` | Remove genes with a read count below this threshold, when generating statistics and figures | No | `1` |
| `dataset` | Human-readable name of the dataset | No | `dataset` |
| `dedup_stats` | Output UMI deduplication statistics? | No | `true` |
| `dedup_umis` | Deduplicate reads using UMI-tools? | No | `false` |
| `dir_in` | Input directory | Yes | |
| `dir_index` | Built indices directory | No | `index` |
| `dir_logs` | Log files directory (Python workflow only) | Yes | |
| `dir_out` | Output directory | No | `output` |
| `dir_tmp` | Intermediate files directory | No | `tmp` |
| `do_pos_sp_nt_freq` | Calculate position-specific nucleotide freqeuency? | No | `true` |
| `extract_umis` | Extract UMIs after adapter trimming? | No | `false` |
| `feature` | Feature type | No | `CDS` |
| `features_file` | Features to correlate with ORFs (tab-separated values file) | No | |
| `fq_files` |  List of FASTQ files to be processed, relative to `<dir_in>`. Each list member consists of identifier key with a file name value (e.g. `WT3AT: SRR1042864_s1mi.fastq.gz`). | Only if `multiplex_fq_files` is not provided | |
| `group_umis` | Summarise UMI groups both pre- and post-deduplication, using UMI-tools? Useful for debugging. | No | `false` |
| `is_riboviz_gff` | Does the GFF file contain 3 elements per gene - UTR5, CDS, and UTR3? Used by `bam_to_h5.R` only. | No | `true` |
| `job_email_events` | Events triggering emails about batch job. Any combination of `b`(begin), `e` (end), `a` (abort), `s` (suspend). (see [Create job submission script from template](./create-job-script.md)) | No | `beas` |
| `job_email` | E-mail address for batch job events (see [Create job submission script from template](./create-job-script.md)) | No | `null` |
| `job_memory` | Requested memory for batch job (see [Create job submission script from template](./create-job-script.md)) | No | `8G` |
| `job_name` | Name of batch job (see [Create job submission script from template](./create-job-script.md)) | No | `riboviz` |
| `job_num_cpus` | Requested number of CPUs for batch job (see [Create job submission script from template](./create-job-script.md)) | No | `4` |
| `job_parallel_env` | Requested parallel environment for batch job (see [Create job submission script from template](./create-job-script.md)) | No | `mpi` |
| `job_runtime` | Maximum runtime for batch job (see [Create job submission script from template](./create-job-script.md)) | No | `48:00:00` |
| `make_bedgraph` | Output bedgraph data files in addition to H5 files? | No | `true` |
| `max_read_length` | Maximum read length in H5 output | No | `50` |
| `min_read_length` | Minimum read length in H5 output | No | `10` |
| `multiplex_fq_files` | List with a single multiplexed FASTQ file, relative to `<dir_in>`. If this is provided then the `fq_files` parameter must not be present in the configuration and the `sample_sheet` parameter must be present. | Only if `fq_files` is not provided | |
| `nextflow_dag_file` | Nextflow DAG file (see [Create job submission script from template](./create-job-script.md) and Nextflow's [DAG visualisation](https://www.nextflow.io/docs/latest/tracing.html#dag-visualisation)) (Nextflow workflow only) | No | `nextflow-dag.html` |
| `nextflow_report_file` | Nextflow report file (see [Create job submission script from template](./create-job-script.md) and Nextflow's [Execution report](https://www.nextflow.io/docs/latest/tracing.html#execution-report)) (Nextflow workflow only) | No | `nextflow-report.html` |
| `nextflow_timeline_file` | Nextflow timeline file (see [Create job submission script from template](./create-job-script.md) and Nextflow's [Timeline report](https://www.nextflow.io/docs/latest/tracing.html#timeline-report)) (Nextflow workflow only) | No | `nextflow-timeline.html` |
| `nextflow_trace_file` | Nextflow trace file (see [Create job submission script from template](./create-job-script.md) and Nextflow's [Trace report](https://www.nextflow.io/docs/latest/tracing.html#trace-report)) (Nextflow workflow only) | No | `nextflow-trace.tsv` |
| `nextflow_work_dir` | Nextflow work directory (see [Create job submission script from template](./create-job-script.md)) (Nextflow workflow only) | No | `work` |
| `num_processes` | Number of processes to parallelize over, used by specific steps in the workflow | No | `1` |
| `orf_fasta_file` | Transcript sequences file containing both coding regions and flanking regions (FASTA file) | Yes | |
| `orf_gff_file` | Matched genome feature file, specifying coding sequences locations (start and stop coordinates) within the transcripts (GTF/GFF3 file) | Yes | |
| `orf_index_prefix` | Prefix for ORF index files, relative to `<dir_index>` | Yes | |
| `primary_id` | Primary gene IDs to access the data (YAL001C, YAL003W, etc.) | No | `Name` |
| `publish_index_tmp` | Publish index and temporary files to `<dir_index>` and `<dir_tmp>`? If `true` copy index and temporary files from Nextflow's `work/` directory, else use symbolic links only. (Nextflow workflow only - see [Nextflow `work/` directory](../user/prep-riboviz-operation.md#nextflow-work-directory)) | No | `false` |
| `rpf` | Is the dataset an RPF or mRNA dataset? | No | `true` |
| `rrna_fasta_file` | Ribosomal rRNA and other contaminant sequences to avoid aligning to (FASTA file) | Yes | |
| `rrna_index_prefix` | Prefix for rRNA index files, relative to `<dir_index>` | Yes | |
| `samsort_memory` | Memory to give to `samtools sort` (Nextflow workflow only) | No | `null` (`samtools sort` uses built-in default `768M`, [samtools sort](http://www.htslib.org/doc/samtools-sort.html)) |
 | `sample_sheet` | A sample sheet, relative to `<dir_in>` (tab-separated values file) | Only if `multiplex_fq_files` is provided | |
| `secondary_id` | Secondary gene IDs to access the data (COX1, EFB1, etc. or `NULL`) | No | `NULL` |
| `skip_inputs` | When validating configuration (see `validate_only` below) skip checks for existence of ribosome profiling data files (`fq_files`, `multiplexed_fq_files`, `sample_sheet`)? (Nextflow workflow only) | No | `false` |
<<<<<<< HEAD
| `stop_in_cds` | Are stop codons part of the CDS annotations in GFF? Note: this parameter is now deprecated by `stop_in_feature` and will be removed in a future release. If both `stop_in_feature` and `stop_in_cds` are defined then `stop_in_feature` takes precedence. | No | `false` |
| `stop_in_feature` | Are stop codons part of the feature annotations in GFF? | No | `false` |
=======
| `stop_in_cds` | Are stop codons part of the CDS annotations in GFF? Used by `bam_to_h5.R` only (and only if `is_riboviz_gff` is `false`). | No | `false` |
>>>>>>> f2e7040d
| `trim_5p_mismatches` | Trim mismatched 5' base? (Nextflow workflow only) | No | `true` |
| `t_rna_file` | tRNA estimates file (tab-separated values file) | Only if `codon_positions_file` is also provided | |
| `umi_regexp` | UMI-tools-compliant regular expression to extract barcodes and UMIs. For details on the regular expression format, see UMI-tools documentation on [Barcode extraction](https://umi-tools.readthedocs.io/en/latest/reference/extract.html#barcode-extraction) | Only if `extract_umis` is `true` | |
| `validate_only ` | Validate configuration, check that mandatory parameters have been provided and that input files exist, then exit without running the workflow? (Nextflow workflow only) | No | `false` |

### Examples

An example `fq_files` list is:

```yaml
fq_files:
  WTnone: SRR1042855_s1mi.fastq.gz
  WT3AT: SRR1042864_s1mi.fastq.gz
```

An example `multiplex_fq_files` list is:

```
multiplex_fq_files:
- multiplex_umi_barcode_adaptor.fastq
```

Example `umi_regexp` are:

* `^(?P<umi_1>.{4}).+(?P<umi_2>.{4})$` extracts a 4nt UMI from the 5' end of a read and a 4nt UMI from the 3' end.
* `^(?P<umi_1>.{4}).+(?P<umi_2>.{4})(?P<cell_1>.{3})$` extracts a 3nt barcode from the 3' end of a read then extracts a 4nt UMI from the 5' end and a 4nt UMI from the 3' end.
* `^(?P<umi_1>.{4}).+(?P<umi_2>.{5})(?P<cell_1>.{5})$` extracts a 4nt umi from the 5' end, 5nt umi from the 3' end, and a 5nt barcode from the 3' end. This expression is used in the [Favate et al 2020 E. coli example dataset](https://github.com/riboviz/example-datasets/blob/master/bacteria/ecoli/Favate_2020_unpublished.yaml) and the [Gupta et al 2018 saccharomyces example dataset](https://github.com/riboviz/example-datasets/blob/master/fungi/saccharomyces/Gupta_2018_tRNA_Modification_Carbon_Nitrogen_Metabolism_RPF_9-samples_CDS_w_250utrs_config.yaml).
* `(?P<umi_1>.{8})` extracts an 8nt UMI from the 5' end of the read. This expression is used in the [Weinberg et al 2016 Saccharomyces example dataset](https://github.com/riboviz/example-datasets/blob/weinberg_2016_dataset-20/fungi/saccharomyces/Weinberg_2016_RPF_3_samples_CDS_w_250utrs_config.yaml).

### Constraints

If `dedup_umis` is `TRUE` but `extract_umis` is `FALSE` then a warning will be displayed, but processing will continue.

If both `fq_files` and `multiplex_fq_files` parameters are provided then the workflow will exit. Only a group of non-multiplexed files or a single multiplexed file can be provided.

If `fq_files` are provided then `umi_regexp` should extract only UMIs (i.e. it should contain `<umi>` elements only).

If `multiplex_fq_files` is provided then `umi_regexp` should extract both barcodes and UMIs (i.e. it should contain both `<cell>` and `<umi>` elements).

While both `codon_positions_file` and `t_rna_file` are optional, either both must be specified or neither must be specified.<|MERGE_RESOLUTION|>--- conflicted
+++ resolved
@@ -96,12 +96,8 @@
  | `sample_sheet` | A sample sheet, relative to `<dir_in>` (tab-separated values file) | Only if `multiplex_fq_files` is provided | |
 | `secondary_id` | Secondary gene IDs to access the data (COX1, EFB1, etc. or `NULL`) | No | `NULL` |
 | `skip_inputs` | When validating configuration (see `validate_only` below) skip checks for existence of ribosome profiling data files (`fq_files`, `multiplexed_fq_files`, `sample_sheet`)? (Nextflow workflow only) | No | `false` |
-<<<<<<< HEAD
-| `stop_in_cds` | Are stop codons part of the CDS annotations in GFF? Note: this parameter is now deprecated by `stop_in_feature` and will be removed in a future release. If both `stop_in_feature` and `stop_in_cds` are defined then `stop_in_feature` takes precedence. | No | `false` |
+| `stop_in_cds` | Are stop codons part of the CDS annotations in GFF? Used by `bam_to_h5.R` only (and only if `is_riboviz_gff` is `false`). Note: this parameter is now deprecated by `stop_in_feature` and will be removed in a future release. If both `stop_in_feature` and `stop_in_cds` are defined then `stop_in_feature` takes precedence. | No | `false` |
 | `stop_in_feature` | Are stop codons part of the feature annotations in GFF? | No | `false` |
-=======
-| `stop_in_cds` | Are stop codons part of the CDS annotations in GFF? Used by `bam_to_h5.R` only (and only if `is_riboviz_gff` is `false`). | No | `false` |
->>>>>>> f2e7040d
 | `trim_5p_mismatches` | Trim mismatched 5' base? (Nextflow workflow only) | No | `true` |
 | `t_rna_file` | tRNA estimates file (tab-separated values file) | Only if `codon_positions_file` is also provided | |
 | `umi_regexp` | UMI-tools-compliant regular expression to extract barcodes and UMIs. For details on the regular expression format, see UMI-tools documentation on [Barcode extraction](https://umi-tools.readthedocs.io/en/latest/reference/extract.html#barcode-extraction) | Only if `extract_umis` is `true` | |
