# Configuring the RiboViz workflow

This page describes the inputs that the RiboViz workflow requires and how it is configured.

These inputs apply to both the Python workflow and the Nextflow workflow.

---

## Input files

The workflow requires the following inputs (file formats are in brackets).

### Configuration

A configuration file containing all the information required for the workflow, including the locations of the other input files ([YAML](http://www.yaml.org/)). For details, see [Configuration parameters](#configuration-parameters) below.

### Organism data

Transcript sequences containing both coding regions and flanking regions (which could be fixed, or coincident with measured UTRs) (FASTA).

Matched genome feature file  specifying coding sequences locations (start and stop coordinates) within the transcripts (GTF/GFF3).

Ribosomal rRNA and other contaminant sequences to avoid aligning to (FASTA).

Additional organism-specific data, for creating statistics and figures:

* Position of codons within each gene (RData).
* Features to correlate with ORFs (tab-separated values, with `ORF`, `Length_log10`, `uATGs`, `FE_atg`, `FE_cap`, `utr`, `utr_gc`, `polyA` columns).
* tRNA estimates. (tab-separated values, with `AA`, `Codon`, `tRNA`, `tAI`, `Microarray`, `RNA.seq` columns).
* Summary of read frame displacement from 5' end to A-site for each read length based on "standard" yeast data from early ribosome profiling papers (tab-separated values, with `read_length`, `asite_disp` columns).

Ribosome profiling data - one or more files (FASTQ).

### Sample sheet

For processing multiplexed FASTQ files, a sample sheet (tab-separated values with, at least, `SampleID` and `TagRead` (barcode) columns).

---

## Configuration parameters

The workflow also supports the following configuration parameters. All directory and file paths can be relative or absolute. If relative then they are relative to the directory the workflow is invoked from.

<<<<<<< HEAD
| Parameter | Description |
| --------- | ----------- |
| `adapters` | Illumina sequencing adapter(s) to remove |
| `aligner` | Short read aligner to use (currently ignored - hisat2 is used) |
| `asite_disp_length_file` | Summary of read frame displacement from 5' end to A-site for each read length based on "standard" yeast data from early ribosome profiling papers (tab-separated values file with `read_length`, `asite_disp` columns) (optional) |
| `buffer` | Length of flanking region around the CDS |
| `build_indices` | Rebuild indices from FASTA files? If `FALSE` then `dir_index` is expected to contain the index files |
| `cmd_file` | Bash commands file, to log bash commands executed by the workflow (default `run_riboviz_vignette.sh`) (Python workflow only) |
| `codon_positions_file` | Position of codons within each gene (RData file)  (optional) |
| `count_reads` | Scan input, temporary and output files and produce counts of reads in each FASTQ, SAM, and BAM file processed? |
| `count_threshold` | Remove genes with a read count below this threshold, when generating statistics and figures |
| `dataset` | Human-readable name of the dataset |
| `dedup_stats` | Output UMI deduplication statistics? (default `TRUE`) |
| `dedup_umis` | Deduplicate reads using UMI-tools? |
| `dir_in` | Input directory |
| `dir_index` | Built indices directory |
| `dir_logs` | Log files directory (Python workflow only) |
| `dir_out` | Output directory |
| `dir_tmp` | Intermediate files directory |
| `do_pos_sp_nt_freq` | Calculate position-specific nucleotide freqeuency? |
| `extract_umis` | Extract UMIs after adapter trimming? |
| `features_file` | Features to correlate with ORFs (tab-separated values file)  (optional) |
| `fq_files` |  List of FASTQ files to be processed, relative to `<dir_in>`. Each list member consists of identifier key with a file name value (e.g. `WT3AT: SRR1042864_s1mi.fastq.gz`). |
| `group_umis` | Summarise UMI groups both pre- and post-deduplication, using UMI-tools? Useful for debugging. |
| `is_riboviz_gff` | Does the GFF file contain 3 elements per gene - UTR5, CDS, and UTR3? |
| `is_test_run` | Is this a test run? (unused) |
| `make_bedgraph` | Output bedgraph data files in addition to H5 files? |
| `max_read_length` | Maximum read length in H5 output |
| `min_read_length` | Minimum read length in H5 output |
| `multiplex_fq_files` | List with a single multiplexed FASTQ file, relative to `<dir_in>`. If this is provided then the `fq_files` parameter must not be present in the configuration and the `sample_sheet` parameter must be present. |
| `num_processes` | Number of processes to parallelize over, used by specific steps in the workflow |
| `orf_fasta_file` | Transcript sequences file containing both coding regions and flanking regions (FASTA file) |
| `orf_gff_file` | Matched genome feature file, specifying coding sequences locations (start and stop coordinates) within the transcripts (GTF/GFF3 file) |
| `orf_index_prefix` | Prefix for ORF index files, relative to `<dir_index>` |
| `primary_id` | Primary gene IDs to access the data (YAL001C, YAL003W, etc.) |
| `publish_index_tmp` | Publish index and temporary files to `<dir_index>` and `<dir_tmp>`? If `TRUE` copy index and temporary files from Nextflow's `work/` directory, else use symbolic links only. (default `FALSE`) (Nextflow workflow only - see [Nextflow `work/` directory](../user/prep-riboviz-operation.md#nextflow-work-directory) |
| `rpf` | Is the dataset an RPF or mRNA dataset? |
| `rrna_fasta_file` | Ribosomal rRNA and other contaminant sequences to avoid aligning to (FASTA file) |
| `rrna_index_prefix` | Prefix for rRNA index files, relative to `<dir_index>` |
| `run_static_html` | Create static html visualization per sample? (default `TRUE`) |
| `samsort_memory` | Memory to give to `samtools sort` (default `768M`, [samtools sort](http://www.htslib.org/doc/samtools-sort.html) built-in default) (Nextflow workflow only) |
| `sample_sheet` | A sample sheet, relative to `<dir_in>`, mandatory if `multiplex_fq_files` is used (tab-separated values file) |
| `secondary_id` | Secondary gene IDs to access the data (COX1, EFB1, etc. or `NULL`) |
| `skip_inputs` | When validating configuration (see `validate_only` below) skip checks for existence of ribosome profiling data files (`fq_files`, `multiplexed_fq_files`, `sample_sheet`)? (default `FALSE`) (Nextflow workflow only) |
| `stop_in_cds` | Are stop codons part of the CDS annotations in GFF? |
| `trim_5p_mismatches` | Trim mismatched 5' base? (default `TRUE`) (Nextflow workflow only) |
| `t_rna_file` | tRNA estimates file (tab-separated values file)  (optional) |
| `umi_regexp` | UMI-tools-compliant regular expression to extract barcodes and UMIs. For details on the regular expression format, see UMI-tools documentation on [Barcode extraction](https://umi-tools.readthedocs.io/en/latest/reference/extract.html#barcode-extraction). Only required if `extract_umis` is `TRUE`. |
| `validate_only ` | Validate configuration, check that mandatory parameters have been provided and that input files exist, then exit without running the workflow? (default `FALSE`) (Nextflow workflow only) |
=======
| Parameter | Description | Mandatory | Default |
| --------- | ----------- | --------- | ------- |
| `adapters` | Illumina sequencing adapter(s) to remove | Yes | |
| `aligner` | Short read aligner to use (currently ignored, hisat2 is used) | No | |
| `asite_disp_length_file` | Summary of read frame displacement from 5' end to A-site for each read length based on "standard" yeast data from early ribosome profiling papers (tab-separated values file with `read_length`, `asite_disp` columns) | No | |
| `buffer` | Length of flanking region around the CDS | No | `250` |
| `build_indices` | Rebuild indices from FASTA files? If `false` then `dir_index` is expected to contain the index files | No | `true` |
| `cmd_file` | Bash commands file, to log bash commands executed by the workflow (Python workflow only) | No | `run_riboviz_vignette.sh` |
| `codon_positions_file` | Position of codons within each gene (RData file) | Only if `t_rna_file` is also provided | |
| `count_reads` | Scan input, temporary and output files and produce counts of reads in each FASTQ, SAM, and BAM file processed? | No | `true` |
| `count_threshold` | Remove genes with a read count below this threshold, when generating statistics and figures | No | `1` |
| `dataset` | Human-readable name of the dataset | No | `dataset` |
| `dedup_stats` | Output UMI deduplication statistics? | No | `true` |
| `dedup_umis` | Deduplicate reads using UMI-tools? | No | `false` |
| `dir_in` | Input directory | Yes | |
| `dir_index` | Built indices directory | No | `index` |
| `dir_logs` | Log files directory (Python workflow only) | Yes | |
| `dir_out` | Output directory | No | `output` |
| `dir_tmp` | Intermediate files directory | No | `tmp` |
| `do_pos_sp_nt_freq` | Calculate position-specific nucleotide freqeuency? | No | `true` |
| `extract_umis` | Extract UMIs after adapter trimming? | No | `false` |
| `features_file` | Features to correlate with ORFs (tab-separated values file) | No | |
| `fq_files` |  List of FASTQ files to be processed, relative to `<dir_in>`. Each list member consists of identifier key with a file name value (e.g. `WT3AT: SRR1042864_s1mi.fastq.gz`). | Only if `multiplex_fq_files` is not provided | |
| `group_umis` | Summarise UMI groups both pre- and post-deduplication, using UMI-tools? Useful for debugging. | No | `false` |
| `is_riboviz_gff` | Does the GFF file contain 3 elements per gene - UTR5, CDS, and UTR3? | No | `true` |
| `is_test_run` | Is this a test run? (unused) | No | |
| `job_email_events` | Events triggering emails about batch job. Any combination of `b`(begin), `e` (end), `a` (abort), `s` (suspend). (see [Create job submission script from template](./create-job-script.md)) | No | `beas` |
| `job_email` | E-mail address for batch job events (see [Create job submission script from template](./create-job-script.md)) | No | `null` |
| `job_memory` | Requested memory for batch job (see [Create job submission script from template](./create-job-script.md)) | No | `8G` |
| `job_name` | Name of batch job (see [Create job submission script from template](./create-job-script.md)) | No | `riboviz` |
| `job_num_cpus` | Requested number of CPUs for batch job (see [Create job submission script from template](./create-job-script.md)) | No | `4` |
| `job_parallel_env` | Requested parallel environment for batch job (see [Create job submission script from template](./create-job-script.md)) | No | `mpi` |
| `job_runtime` | Maximum runtime for batch job (see [Create job submission script from template](./create-job-script.md)) | No | `48:00:00` |
| `make_bedgraph` | Output bedgraph data files in addition to H5 files? | No | `true` |
| `max_read_length` | Maximum read length in H5 output | No | `50` |
| `min_read_length` | Minimum read length in H5 output | No | `10` |
| `multiplex_fq_files` | List with a single multiplexed FASTQ file, relative to `<dir_in>`. If this is provided then the `fq_files` parameter must not be present in the configuration and the `sample_sheet` parameter must be present. | Only if `fq_files` is not provided | |
| `nextflow_dag_file` | Nextflow DAG file (see [Create job submission script from template](./create-job-script.md) and Nextflow's [DAG visualisation](https://www.nextflow.io/docs/latest/tracing.html#dag-visualisation)) (Nextflow workflow only) | No | `nextflow-dag.html` |
| `nextflow_report_file` | Nextflow report file (see [Create job submission script from template](./create-job-script.md) and Nextflow's [Execution report](https://www.nextflow.io/docs/latest/tracing.html#execution-report)) (Nextflow workflow only) | No | `nextflow-report.html` |
| `nextflow_timeline_file` | Nextflow timeline file (see [Create job submission script from template](./create-job-script.md) and Nextflow's [Timeline report](https://www.nextflow.io/docs/latest/tracing.html#timeline-report)) (Nextflow workflow only) | No | `nextflow-timeline.html` |
| `nextflow_trace_file` | Nextflow trace file (see [Create job submission script from template](./create-job-script.md) and Nextflow's [Trace report](https://www.nextflow.io/docs/latest/tracing.html#trace-report)) (Nextflow workflow only) | No | `nextflow-trace.tsv` |
| `nextflow_work_dir` | Nextflow work directory (see [Create job submission script from template](./create-job-script.md)) (Nextflow workflow only) | No | `work` |
| `num_processes` | Number of processes to parallelize over, used by specific steps in the workflow | No | `1` |
| `orf_fasta_file` | Transcript sequences file containing both coding regions and flanking regions (FASTA file) | Yes | |
| `orf_gff_file` | Matched genome feature file, specifying coding sequences locations (start and stop coordinates) within the transcripts (GTF/GFF3 file) | Yes | |
| `orf_index_prefix` | Prefix for ORF index files, relative to `<dir_index>` | Yes | |
| `primary_id` | Primary gene IDs to access the data (YAL001C, YAL003W, etc.) | No | `Name` |
| `publish_index_tmp` | Publish index and temporary files to `<dir_index>` and `<dir_tmp>`? If `true` copy index and temporary files from Nextflow's `work/` directory, else use symbolic links only. (Nextflow workflow only - see [Nextflow `work/` directory](../user/prep-riboviz-operation.md#nextflow-work-directory)) | No | `false` |
| `rpf` | Is the dataset an RPF or mRNA dataset? | No | `true` |
| `rrna_fasta_file` | Ribosomal rRNA and other contaminant sequences to avoid aligning to (FASTA file) | Yes | |
| `rrna_index_prefix` | Prefix for rRNA index files, relative to `<dir_index>` | Yes | |
| `samsort_memory` | Memory to give to `samtools sort` (Nextflow workflow only) | No | `null` (`samtools sort` uses built-in default `768M`, [samtools sort](http://www.htslib.org/doc/samtools-sort.html)) |
 | `sample_sheet` | A sample sheet, relative to `<dir_in>` (tab-separated values file) | Only if `multiplex_fq_files` is provided | |
| `secondary_id` | Secondary gene IDs to access the data (COX1, EFB1, etc. or `NULL`) | No | `NULL` |
| `skip_inputs` | When validating configuration (see `validate_only` below) skip checks for existence of ribosome profiling data files (`fq_files`, `multiplexed_fq_files`, `sample_sheet`)? (Nextflow workflow only) | No | `false` |
| `stop_in_cds` | Are stop codons part of the CDS annotations in GFF? | No | `false` |
| `trim_5p_mismatches` | Trim mismatched 5' base? (Nextflow workflow only) | No | `true` |
| `t_rna_file` | tRNA estimates file (tab-separated values file) | Only if `codon_positions_file` is also provided | |
| `umi_regexp` | UMI-tools-compliant regular expression to extract barcodes and UMIs. For details on the regular expression format, see UMI-tools documentation on [Barcode extraction](https://umi-tools.readthedocs.io/en/latest/reference/extract.html#barcode-extraction) | Only if `extract_umis` is `true` | |
| `validate_only ` | Validate configuration, check that mandatory parameters have been provided and that input files exist, then exit without running the workflow? (Nextflow workflow only) | No | `false` |
>>>>>>> 839c715a

### Examples

An example `fq_files` list is:

```yaml
fq_files:
  WTnone: SRR1042855_s1mi.fastq.gz
  WT3AT: SRR1042864_s1mi.fastq.gz
```

An example `multiplex_fq_files` list is:

```
multiplex_fq_files:
- multiplex_umi_barcode_adaptor.fastq
```

Example `umi_regexp` are:

* `^(?P<umi_1>.{4}).+(?P<umi_2>.{4})$` extracts a 4nt UMI from the 5' end of a read and a 4nt UMI from the 3' end.
* `^(?P<umi_1>.{4}).+(?P<umi_2>.{4})(?P<cell_1>.{3})$` extracts a 3nt barcode from the 3' end of a read then extracts a 4nt UMI from the 5' end and a 4nt UMI from the 3' end.
* `^(?P<umi_1>.{4}).+(?P<umi_2>.{5})(?P<cell_1>.{5})$` extracts a 4nt umi from the 5' end, 5nt umi from the 3' end, and a 5nt barcode from the 3' end. This expression is used in the [Favate et al 2020 E. coli example dataset](https://github.com/riboviz/example-datasets/blob/master/bacteria/ecoli/Favate_2020_unpublished.yaml) and the [Gupta et al 2018 saccharomyces example dataset](https://github.com/riboviz/example-datasets/blob/master/fungi/saccharomyces/Gupta_2018_tRNA_Modification_Carbon_Nitrogen_Metabolism_RPF_9-samples_CDS_w_250utrs_config.yaml).
* `(?P<umi_1>.{8})` extracts an 8nt UMI from the 5' end of the read. This expression is used in the [Weinberg et al 2016 Saccharomyces example dataset](https://github.com/riboviz/example-datasets/blob/weinberg_2016_dataset-20/fungi/saccharomyces/Weinberg_2016_RPF_3_samples_CDS_w_250utrs_config.yaml).

### Constraints

If `dedup_umis` is `TRUE` but `extract_umis` is `FALSE` then a warning will be displayed, but processing will continue.

If both `fq_files` and `multiplex_fq_files` parameters are provided then the workflow will exit. Only a group of non-multiplexed files or a single multiplexed file can be provided.

If `fq_files` are provided then `umi_regexp` should extract only UMIs (i.e. it should contain `<umi>` elements only).

If `multiplex_fq_files` is provided then `umi_regexp` should extract both barcodes and UMIs (i.e. it should contain both `<cell>` and `<umi>` elements).

While both `codon_positions_file` and `t_rna_file` are optional, either both must be specified or neither must be specified.<|MERGE_RESOLUTION|>--- conflicted
+++ resolved
@@ -41,57 +41,6 @@
 
 The workflow also supports the following configuration parameters. All directory and file paths can be relative or absolute. If relative then they are relative to the directory the workflow is invoked from.
 
-<<<<<<< HEAD
-| Parameter | Description |
-| --------- | ----------- |
-| `adapters` | Illumina sequencing adapter(s) to remove |
-| `aligner` | Short read aligner to use (currently ignored - hisat2 is used) |
-| `asite_disp_length_file` | Summary of read frame displacement from 5' end to A-site for each read length based on "standard" yeast data from early ribosome profiling papers (tab-separated values file with `read_length`, `asite_disp` columns) (optional) |
-| `buffer` | Length of flanking region around the CDS |
-| `build_indices` | Rebuild indices from FASTA files? If `FALSE` then `dir_index` is expected to contain the index files |
-| `cmd_file` | Bash commands file, to log bash commands executed by the workflow (default `run_riboviz_vignette.sh`) (Python workflow only) |
-| `codon_positions_file` | Position of codons within each gene (RData file)  (optional) |
-| `count_reads` | Scan input, temporary and output files and produce counts of reads in each FASTQ, SAM, and BAM file processed? |
-| `count_threshold` | Remove genes with a read count below this threshold, when generating statistics and figures |
-| `dataset` | Human-readable name of the dataset |
-| `dedup_stats` | Output UMI deduplication statistics? (default `TRUE`) |
-| `dedup_umis` | Deduplicate reads using UMI-tools? |
-| `dir_in` | Input directory |
-| `dir_index` | Built indices directory |
-| `dir_logs` | Log files directory (Python workflow only) |
-| `dir_out` | Output directory |
-| `dir_tmp` | Intermediate files directory |
-| `do_pos_sp_nt_freq` | Calculate position-specific nucleotide freqeuency? |
-| `extract_umis` | Extract UMIs after adapter trimming? |
-| `features_file` | Features to correlate with ORFs (tab-separated values file)  (optional) |
-| `fq_files` |  List of FASTQ files to be processed, relative to `<dir_in>`. Each list member consists of identifier key with a file name value (e.g. `WT3AT: SRR1042864_s1mi.fastq.gz`). |
-| `group_umis` | Summarise UMI groups both pre- and post-deduplication, using UMI-tools? Useful for debugging. |
-| `is_riboviz_gff` | Does the GFF file contain 3 elements per gene - UTR5, CDS, and UTR3? |
-| `is_test_run` | Is this a test run? (unused) |
-| `make_bedgraph` | Output bedgraph data files in addition to H5 files? |
-| `max_read_length` | Maximum read length in H5 output |
-| `min_read_length` | Minimum read length in H5 output |
-| `multiplex_fq_files` | List with a single multiplexed FASTQ file, relative to `<dir_in>`. If this is provided then the `fq_files` parameter must not be present in the configuration and the `sample_sheet` parameter must be present. |
-| `num_processes` | Number of processes to parallelize over, used by specific steps in the workflow |
-| `orf_fasta_file` | Transcript sequences file containing both coding regions and flanking regions (FASTA file) |
-| `orf_gff_file` | Matched genome feature file, specifying coding sequences locations (start and stop coordinates) within the transcripts (GTF/GFF3 file) |
-| `orf_index_prefix` | Prefix for ORF index files, relative to `<dir_index>` |
-| `primary_id` | Primary gene IDs to access the data (YAL001C, YAL003W, etc.) |
-| `publish_index_tmp` | Publish index and temporary files to `<dir_index>` and `<dir_tmp>`? If `TRUE` copy index and temporary files from Nextflow's `work/` directory, else use symbolic links only. (default `FALSE`) (Nextflow workflow only - see [Nextflow `work/` directory](../user/prep-riboviz-operation.md#nextflow-work-directory) |
-| `rpf` | Is the dataset an RPF or mRNA dataset? |
-| `rrna_fasta_file` | Ribosomal rRNA and other contaminant sequences to avoid aligning to (FASTA file) |
-| `rrna_index_prefix` | Prefix for rRNA index files, relative to `<dir_index>` |
-| `run_static_html` | Create static html visualization per sample? (default `TRUE`) |
-| `samsort_memory` | Memory to give to `samtools sort` (default `768M`, [samtools sort](http://www.htslib.org/doc/samtools-sort.html) built-in default) (Nextflow workflow only) |
-| `sample_sheet` | A sample sheet, relative to `<dir_in>`, mandatory if `multiplex_fq_files` is used (tab-separated values file) |
-| `secondary_id` | Secondary gene IDs to access the data (COX1, EFB1, etc. or `NULL`) |
-| `skip_inputs` | When validating configuration (see `validate_only` below) skip checks for existence of ribosome profiling data files (`fq_files`, `multiplexed_fq_files`, `sample_sheet`)? (default `FALSE`) (Nextflow workflow only) |
-| `stop_in_cds` | Are stop codons part of the CDS annotations in GFF? |
-| `trim_5p_mismatches` | Trim mismatched 5' base? (default `TRUE`) (Nextflow workflow only) |
-| `t_rna_file` | tRNA estimates file (tab-separated values file)  (optional) |
-| `umi_regexp` | UMI-tools-compliant regular expression to extract barcodes and UMIs. For details on the regular expression format, see UMI-tools documentation on [Barcode extraction](https://umi-tools.readthedocs.io/en/latest/reference/extract.html#barcode-extraction). Only required if `extract_umis` is `TRUE`. |
-| `validate_only ` | Validate configuration, check that mandatory parameters have been provided and that input files exist, then exit without running the workflow? (default `FALSE`) (Nextflow workflow only) |
-=======
 | Parameter | Description | Mandatory | Default |
 | --------- | ----------- | --------- | ------- |
 | `adapters` | Illumina sequencing adapter(s) to remove | Yes | |
@@ -152,7 +101,6 @@
 | `t_rna_file` | tRNA estimates file (tab-separated values file) | Only if `codon_positions_file` is also provided | |
 | `umi_regexp` | UMI-tools-compliant regular expression to extract barcodes and UMIs. For details on the regular expression format, see UMI-tools documentation on [Barcode extraction](https://umi-tools.readthedocs.io/en/latest/reference/extract.html#barcode-extraction) | Only if `extract_umis` is `true` | |
 | `validate_only ` | Validate configuration, check that mandatory parameters have been provided and that input files exist, then exit without running the workflow? (Nextflow workflow only) | No | `false` |
->>>>>>> 839c715a
 
 ### Examples
 
