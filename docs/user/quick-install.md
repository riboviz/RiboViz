--- conflicted
+++ resolved
@@ -29,41 +29,6 @@
 $ source install-centos.sh
 ```
 
-<<<<<<< HEAD
-Install Miniconda Python 3 and Python packages:
-
-```console
-$ source install-py.sh
-```
-
-Install tools not available as operating system packages:
-
-```console
-$ source install-tools.sh
-```
-
-Create `set-riboviz-env.sh`:
-
-```console
-$ source create-set-riboviz-env.sh
-```
-
-Install R:
-
-* Ubuntu:
-
-```console
-$ source install-r-ubuntu.sh
-```
-
-* CentOS
-
-```console
-$ source install-r-centos.sh
-```
-
-=======
->>>>>>> 1e0c409c
 Install R packages:
 
 ```console
