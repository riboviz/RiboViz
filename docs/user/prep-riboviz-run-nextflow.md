--- conflicted
+++ resolved
@@ -151,14 +151,10 @@
 `--validate_only` can be complemented by a `--skip_inputs` command-line parameter. This skips checks for the existence of the ribosome profiling data files (`fq_files`, `multiplexed_fq_files`, `sample_sheet`). An example without `--skip_inputs` might appear as:
 
 ```console
-<<<<<<< HEAD
+
 $ nextflow run prep_riboviz.nf -params-file vignette/experiment_config.yaml -ansi-log false --validate_only 
-...
-=======
-$ nextflow run prep_riboviz.nf -params-file vignette/experiment_config.yaml -ansi-log false --validate_only
 N E X T F L O W  ~  version 20.01.0
 Launching `prep_riboviz.nf` [elated_bartik] - revision: e6bda28069
->>>>>>> c68b32b9
 Validating configuration only
 No such sample file (WTone): SRR1234_s1mi.fastq.gz
 No such sample file (WTtwo): SRR5678_s1mi.fastq.gz
@@ -169,7 +165,8 @@
 
 ```console
 $ nextflow run prep_riboviz.nf -params-file vignette/experiment_config.yaml -ansi-log false --validate_only --skip_inputs
-...
+N E X T F L O W  ~  version 20.01.0
+Launching `prep_riboviz.nf` [compassionate_galileo] - revision: e6bda28069
 Validating configuration only
 Skipping checks of ribosome profiling input files (fq_files|multiplex_fq_files
 Validated configuration
@@ -800,48 +797,13 @@
 The workflow can be invoked from any directory, by providing the path to the workflow. For example:
 
 ```console
-<<<<<<< HEAD
 $ nextflow run <RIBOVIZ>/prep_riboviz.nf -params-file <CONFIG_FILE> -ansi-log false
-=======
-$ mkdir data
-$ ln -s ../../riboviz/data/yeast_CDS_w_250utrs.fa
-$ ln -s ../../riboviz/data/yeast_CDS_w_250utrs.gff3
-$ ln -s ../../riboviz/data/yeast_codon_pos_i200.RData
-$ ln -s ../../riboviz/data/yeast_features.tsv
-$ ln -s ../../riboviz/data/yeast_standard_asite_disp_length.txt
-$ ln -s ../../riboviz/data/yeast_tRNAs.tsv
-$ cd ..
-$ mkdir input
-$ cd input/
-$ ln -s ../../riboviz/vignette/input/SRR1042855_s1mi.fastq.gz
-$ ln -s ../../riboviz/vignette/input/SRR1042864_s1mi.fastq.gz
-$ ln -s ../../riboviz/vignette/input/yeast_rRNA_R64-1-1.fa
-$ ln -s ../../riboviz/vignette/input/yeast_YAL_CDS_w_250utrs.fa
-$ ln -s ../../riboviz/vignette/input/yeast_YAL_CDS_w_250utrs.gff3
-$ cd ..
-```
-
-We can then create `example_config.yaml`, a copy of `vignette_config.yaml` but with file paths updated:
-
-```
-dir_index: index
-dir_in: input
-dir_out: output
-dir_tmp: tmp
-orf_fasta_file: input/yeast_YAL_CDS_w_250utrs.fa
-orf_gff_file: input/yeast_YAL_CDS_w_250utrs.gff3
-rrna_fasta_file: input/yeast_rRNA_R64-1-1.fa
->>>>>>> c68b32b9
-```
-```console
-<<<<<<< HEAD
+```
+
+For example:
+
+```console
 $ nextflow run ../riboviz/prep_riboviz.nf -params-file <CONFIG_FILE> -ansi-log false
-=======
-$ PYTHONPATH=<RIBOVIZ>/riboviz pytest \
-    <RIBOVIZ>/riboviz/test/regression/test_regression.py \
-    --expected=$HOME/regression-test-data-2.0 \
-     --config-file=example_config.yaml --skip-workflow --nextflow
->>>>>>> c68b32b9
 ```
 
 Note that if `<CONFIG_FILE>` has relative paths then these will be relative to the current directory, not `<CONFIG_FILE>` or `prep_riboviz.nf`.