--- conflicted
+++ resolved
@@ -6,19 +6,11 @@
 
 Existing yeast datasets consist of a mix of studies, some of which use elongation inhibitors such as cycloheximide (CHX) and others that flash freeze (FF) the samples to prevent initiation and elongation during sample preparation. In general, each experimental step can potentially introduce biases in processed datasets. **RiboViz** can help identify these biases by allowing users to compare and contrast datasets obtained under different experimental conditions.
 
-<<<<<<< HEAD
-All the code for processing the raw reads is available in this repository.
-
-The current version of **RiboViz** is designed for yeast datasets but it can be customised and used to analyse datasets relating to other organisms.
-
-For information on **RiboViz**, see "riboviz: analysis and visualization of ribosome profiling datasets", Carja et al., BMC Bioinformatics 2017. doi:10.1186/s12859-017-1873-8.
-=======
 The current version of **RiboViz** is designed for yeast datasets but it can be customised and used to analyse datasets relating to other organisms.
 
 For information on **RiboViz**, see "riboviz: analysis and visualization of ribosome profiling datasets", Carja et al., BMC Bioinformatics 2017. doi:10.1186/s12859-017-1873-8.
 
 All the code for processing the raw reads is available in this repository.
->>>>>>> 0ecd69ec
 
 ## Use RiboViz
 
