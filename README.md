--- conflicted
+++ resolved
@@ -2,11 +2,7 @@
 
 **Ribosome profiling** provides a detailed global snapshot of protein synthesis in a cell.  At its core, this technique makes use of the observation that a translating ribosome protects around 30 nucleotides of the mRNA from nuclease activity.  High-throughput sequencing of these ribosome protected fragments (called ribosome footprints) offers a precise record of the number and location of the ribosomes at the time at which translation is stopped. Mapping the position of the ribosome protected fragments indicates the translated regions within the transcriptome.  Moreover, ribosomes spend different periods of time at different positions, leading to variation in the footprint density along the mRNA transcript. This provides an estimate of how much protein is being produced from each mRNA. Importantly, ribosome profiling is as precise and detailed as RNA sequencing. Even in a short time, since its introduction in 2009, ribosome profiling has been playing a key role in driving biological discovery.
 
-<<<<<<< HEAD
-We have developed a bioinformatics tool-kit, **riboviz**, for analyzing ribosome profiling datasets. **RiboViz** consists of a comprehensive and flexible backend analysis pipeline. The current iteration of **RiboViz* is designed for yeast datasets.
-=======
 We have developed this bioinformatics toolkit, **RiboViz**, for analyzing ribosome profiling datasets. **RiboViz** consists of a comprehensive and flexible analysis pipeline. The current version of **RiboViz** is designed for yeast datasets.
->>>>>>> 526ab6a4
 
 Existing yeast datasets consist of a mix of studies, some of which use elongation inhibitors such as cycloheximide (CHX) and others that flash freeze (FF) the samples to prevent initiation and elongation during sample preparation. In general, each experimental step can potentially introduce biases in processed datasets. **RiboViz** can help identify these biases by allowing users to compare and contrast datasets obtained under different experimental conditions.
 
