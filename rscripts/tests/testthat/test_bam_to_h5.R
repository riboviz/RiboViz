--- conflicted
+++ resolved
@@ -71,7 +71,6 @@
 #' @param bam_hdr_seq_info: Data on sequences from BAM file header
 #' (GenomeInfoDb::Seqinfo).
 #' @param bam: Data on alignments from BAM file
-<<<<<<< HEAD
 #' (GenomicAlignments::GAlignments).
 #' @param dataset: Dataset name (character).
 #' @param buffer: Buffer size (used if `is_riboviz_gff` is TRUE)
@@ -80,18 +79,8 @@
 #' @param max_read_length: Maximum read length (double).
 #' @param is_riboviz_gff: Is the GFF file with UTR5, CDS, and UTR3
 #' elements per gene" (logical).
-=======
-#'   (GenomicAlignments::GAlignments, S4)
-#' @param dataset: Dataset name (character, character)
-#' @param buffer: Buffer size (used if `is_riboviz_gff` is FALSE)
-#    (numeric, double)
-#' @param min_read_length: Minimum read length (numeric, double)
-#' @param max_read_length: Maximum read length (numeric, double)
-#' @param is_riboviz_gff: Is the GFF file with UTR5, CDS, and UTR3
-#'   elements per gene?" (logical, logical)
 #' @param stop_in_cds: Are stop codons part of the CDS annotations in
-#'   GFF? Only used if `is_riboviz_gff` is `FALSE` (logical, logical)
->>>>>>> 18ef369a
+#' GFF? Only used if `is_riboviz_gff` is `FALSE` (logical).
 #' @export
 ValidateH5Sequence <- function(sequence, h5_file, gff,
   bam_hdr_seq_info, bam, dataset, buffer, min_read_length,
@@ -303,13 +292,9 @@
 #' @param min_read_length: Minimum read length (double).
 #' @param max_read_length: Maximum read length (double).
 #' @param is_riboviz_gff: Is the GFF file with UTR5, CDS, and UTR3
-<<<<<<< HEAD
 #' elements per gene? (logical).
-=======
-#'   elements per gene?" (logical, logical)
 #' @param stop_in_cds: Are stop codons part of the CDS annotations in
-#'   GFF? Only used if `is_riboviz_gff` is `FALSE` (logical, logical)
->>>>>>> 18ef369a
+#' GFF? Only used if `is_riboviz_gff` is `FALSE` (logical).
 #' @export
 ValidateH5 <- function(h5_file, gff_file, bam_file, dataset, buffer,
   min_read_length, max_read_length, is_riboviz_gff, stop_in_cds) {
