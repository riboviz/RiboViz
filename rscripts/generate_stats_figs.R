--- conflicted
+++ resolved
@@ -1,34 +1,3 @@
-<<<<<<< HEAD
-# generate_stats_figs.R
-# currently (22 December 2019) undergoing refactoring by EW
-# TODO:
-# - tidy gene_sp_read_length to GetGeneReadLength DONE
-# - replace gff IRanges call with gff_df tidy DONE
-# - tidy get_cod_pos
-# - functionalize gene_poslen_counts, wrapper functions
-# - tidy do_pos_sp_nt_freq
-# - functionalize gene_read_frames
-# - replace GetCodonPositionReads call by GetGeneCodonPosReads1dsnap
-# - functionalize pos_sp_rpf_norm_reads wrapper
-# - tidy GetMRNACoverage wrapper
-# - functionalize pos_sp_mrna_norm_coverage
-# - functionalize GetTPMs into *_tpms.tsv
-# - refactor Codon-specific ribosome densities 
-# - replace write.table with write_tsv
-# - replace Reduce, lapply, sapply by purrr functions?? Maybe using nested data frames
-# - duplicate generate_stats_figs.R as .Rmd file
-#
-
-# @Flic_Anderson this line commented out as not required while get_Rscript_filename() removed
-# suppressMessages(library(getopt))
-
-# Determine location of provenance.R relative to current file
-rscripts_dir <- "rscripts" # @Flic_Anderson temporary fix
-
-#rscripts_dir <- file.path(dirname(getopt::get_Rscript_filename()))
-source(paste0(rscripts_dir, "/provenance.R"))
-source(paste0(rscripts_dir, "/read_count_functions.R"))
-=======
 # load libraries
 suppressMessages(library(Rsamtools))
 suppressMessages(library(rtracklayer))
@@ -61,7 +30,6 @@
   path_to_this_script <- this_script
   source(file.path(dirname(this_script), "provenance.R"))
 }
->>>>>>> d4255b48
 
 # define input options for optparse package
 option_list <- list(
@@ -178,61 +146,13 @@
 # range of read lengths between parameters set in config file
 read_range <- min_read_length:max_read_length
 
-<<<<<<< HEAD
 # read in positions of all exons/genes in GFF format and convert to tibble data frame 
 gff_df <- readGFFAsDf(orf_gff_file)
-=======
-# read in positions of all exons/genes in GFF format and subset CDS locations
-gff <- readGFFAsGRanges(orf_gff_file)
-gff_df <- gff %>% data.frame %>% as_tibble # @ewallace: tidy tibble version
 
 # set ggplot2 theme for plots drawn after this; use dark on light theme
 ggplot2::theme_set(theme_bw())
 
-# check for 3nt periodicity
-print("Starting: Check for 3nt periodicity globally")
-
-# function to get data matrix of read counts for gene and dataset from hdf5file
-GetGeneDatamatrix <- function(gene, dataset, hdf5file) {
-  hdf5file %>%
-    rhdf5::H5Dopen(
-      name = paste0("/", gene, "/", dataset, "/reads/data")
-    ) %>%
-    rhdf5::H5Dread() %>%
-    return()
-}
-
-# function to get matrix of read counts from n_buffer before start codon to nnt_gene after
-# for gene and dataset from hd5 file hdf5file, using UTR5 annotations in gff
-GetGeneDatamatrix5start <- function(gene, dataset, hdf5file, gff,
-                                    n_buffer = nnt_buffer,
-                                    nnt_gene = nnt_gene) {
-  data_mat_all <- GetGeneDatamatrix(gene, dataset, hdf5file)
-  # @ewallace: replace this by gff_df?
-  n_utr5 <- BiocGenerics::width(gff[gff$type == "UTR5" & gff$Name == gene])
-  # if n_buffer bigger than length n_utr5, pad with zeros:
-  if (n_utr5 >= n_buffer) {
-    # if length n_utr5 bigger than n_buffer
-    n_left5 <- n_utr5 - n_buffer + 1 # column to start from (5'end)
-    zeropad5_mat <- matrix(0, nrow = nrow(data_mat_all), ncol = 0)
-  } else {
-    # if length n_utr5 less than n_buffer
-    n_left5 <- 1 # column to start from (5'end)
-    zeropad5_mat <- matrix(0, nrow = nrow(data_mat_all), ncol = (n_buffer - n_utr5))
-  }
-  n_right3 <- n_utr5 + nnt_gene # column to end with (3'end)
-  data_mat_5start <- data_mat_all[, n_left5:n_right3]
-  return(cbind(zeropad5_mat, data_mat_5start))
-}
->>>>>>> d4255b48
-
 #####
-
-# set ggplot2 theme for plots drawn after this; use dark on light theme
-ggplot2::theme_set(theme_bw())
-
-#####
-
 
 # check for 3nt periodicity
 print("Starting: Check for 3nt periodicity globally")
@@ -312,13 +232,9 @@
 )
 
 tsv_file_path <- file.path(output_dir, paste0(output_prefix, "3nt_periodicity.tsv"))
-<<<<<<< HEAD
-
-write_provenance_header(get_Rscript_filename(), tsv_file_path)
-
-=======
+
 write_provenance_header(this_script, tsv_file_path)
->>>>>>> d4255b48
+
 write.table(
   gene_pos_counts_bothends,
   file = tsv_file_path,
