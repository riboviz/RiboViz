# read_count_functions.R
# R functions for dealing with data in h5 "ribogrid" format
# https://github.com/riboviz/riboviz/

# read in dependent packages
suppressMessages(library(Rsamtools))
suppressMessages(library(rtracklayer))
suppressMessages(library(rhdf5))
suppressMessages(library(parallel))
suppressMessages(library(optparse))
suppressMessages(library(RcppRoll))
suppressMessages(library(ggplot2))
suppressMessages(library(tidyr))
suppressMessages(library(dplyr))
suppressMessages(library(magrittr))
suppressMessages(library(purrr))
suppressMessages(library(here))
#suppressMessages(library(devtools)) # TODO not sure if this needs to be enabled all the time, or just when developing?
#suppressMessages(library(roxygen2)) # TODO not sure if this needs to be enabled all the time, or just when developing?

#####

### Functions to read data from GFF ###


#' readGFFAsDf(): Read GFF file as a tibble (nicer dataframe)
#' 
#' Read in positions of all reatures in GFF format and convert to tibble data frame
#' 
#' @param orf_gff_file A filepath to a riboviz generated GFF2/GFF3 annotation file
#' 
#' @return Tidy data frame (tibble) of GFF data from GFF file 
#' 
#' @examples 
#' readGFFAsDf(orf_gff_file="vignette/input/yeast_YAL_CDS_w_250utrs.gff3")
#' 
#' @export
readGFFAsDf <- purrr::compose(
  rtracklayer::readGFFAsGRanges,
  data.frame, 
  as_tibble,
  .dir = "forward" # functions called from left to right
)
#TEST: readGFFAsDf(x): creates tidy dataframe (tibble) = TRUE
#TEST: names(readGFFAs(x)) in: c("seqnames", "start", "end", "width", "strand", "source", "type", "score", "phase", "Name"), but this may differ between GFFs?
#TEST: UTR names in 'type' match expected? (according to GFF definitions this 
 # should be something like threeprimeUTR or similar? But this isn't what we have in this file, which is UTR3)

#' GetCDS5start(): Get start coordinate for one named feature from GFF data frame.
#' 
#' If a named feature has multiple entries (e.g. multiplke exons), this returns the minimum.
#' 
#' @param name character; feature name.
#' @param gffdf data.frame or tibble; riboviz-format GFF in tidy data format, as created by readGFFAsDf()
#' @param ftype character; feature type to extract start location from GFF object for. Default: "CDS"
#' @param fstrand character; which strand of GFF file data to use. Default: "+"
#' 
#' @return Single 'start' value of transcript coordinate for named gene from CDS.
#' 
#' @examples 
#' gff_df <- readGFFAsDf("vignette/input/yeast_YAL_CDS_w_250utrs.gff3")
#' GetCDS5start("YAL068C", gff_df)
#' 
#' @export
GetCDS5start <- function(name, gffdf, ftype="CDS", fstrand="+") {
  gffdf %>% 
    dplyr::filter(type==ftype, Name == name, strand == fstrand) %>% 
    dplyr::pull(start) %>%  # pull() pulls out single variable
    min 
}
#TEST: GetCDS5start(): returns 1 integer value = TRUE

#' GetCDS3end(): Get end coordinate for one named feature from GFF data frame.
#' 
#' If a named feature has multiple entries (e.g. multiplke exons), this returns the maximum.
#' 
#' @param name character; feature name (usually, a gene)
#' @param gffdf data.frame or tibble; riboviz-format GFF in tidy data format, as created by readGFFAsDf()
#' @param ftype character; feature type to extract end location from GFF object for. Default: "CDS"
#' @param fstrand character; which strand of GFF file data to use. Default: "+"
#' 
#' @return single 'end' value of transcript coordinate for named gene from CDS
#' 
#' @examples 
#' gff_df <- readGFFAsDf("vignette/input/yeast_YAL_CDS_w_250utrs.gff3")
#' GetCDS3end("YAL068C", gff_df)
#' 
#' @export
GetCDS3end <- function(name, gffdf, ftype="CDS", fstrand="+") {
  gffdf %>% 
    dplyr::filter(type==ftype, Name == name, strand == fstrand) %>% 
    dplyr::pull(end) %>% 
    max 
}
#TEST: GetCDS3end(): returns 1 integer value = TRUE
#TEST: could compare 'width' is same as GetCDS3end - GetCDS5start ?

#####

### Functions to read data from h5 file ###


#' GetGeneDatamatrix(): Get matrix of read counts  by length for one gene and dataset from .h5 file
#' 
#' This accesses the attribute `reads/data` in .h5 file.
#' 
#' @param gene gene name to pull out read counts for
#' @param dataset name of dataset stored in .h5 file
#' @param hd_file name of .h5 hdf5 file holding read data for all genes, created from BAM files for dataset samples
#' 
#' @return numeric matrix of read count data for given gene in given dataset
#' 
#' @examples  
#' GetGeneDatamatrix(gene="YAL068C", dataset="vignette", hd_file="vignette/output/WTnone/WTnone.h5")
#' 
#' @export
GetGeneDatamatrix <- function(gene, dataset, hd_file){
  rhdf5::h5read(file = hd_file, name = paste0("/", gene, "/", dataset, "/reads/data")) %>%
    return()
}
#TEST: GetGeneDatamatrix(): returns matrix TRUE

#' GetGeneReadLength(): Get vector of read lengths for one gene and dataset from .h5 file
#' 
#' This accesses the attribute `reads/reads_by_len` in .h5 file.
#' 
#' @param gene gene name to get read lengths for
#' @param dataset name of dataset stored in .h5 file
#' @param hd_file  name of .h5 hdf5 file holding read data for all genes, created from BAM files for dataset samples
#' 
#' @return vector of integer read lengths for specified gene in dataset from hd_file
#' 
#' @examples 
#' GetGeneReadLength(gene="YAL068C", dataset="vignette", hd_file="vignette/output/WTnone/WTnone.h5")
#' 
#' @export
GetGeneReadLength <- function(gene, dataset, hd_file){
  rhdf5::h5readAttributes(file = hd_file, name=paste0("/", gene, "/", dataset, "/reads"))[["reads_by_len"]]
}
#TEST: GetGeneReadLength(): returns numeric vector

#' GetGeneDatamatrix5start(): Get matrix of read counts by length between specific positions at 5' start for one gene and dataset from .h5 file and GFF data
#' 
#' Get matrix of read counts between specific positions 
#' (from n_buffer before start codon to nnt_gene after start codon)
#' for gene and dataset from hd5 file hd_file, using UTR5 annotations in gff
#' 
#' @param gene gene name to get read lengths for
#' @param dataset name of dataset stored in .h5 file
#' @param hd_file  name of .h5 hdf5 file holding read data for all genes, created from BAM files for dataset samples
#' @param posn_5start numeric value, transcript-centric coordinate value for 
#' 5' location gene feature (e.g. CDS) starts from; ~equivalent to output of GetCDS5start()
#' @param n_buffer numeric value, number 'n' nucleotides of UTR buffer to include in metagene plots; riboviz default (set in generate_stats_figs.R): 25
#' @param nnt_gene numeric value, n nucleotides of gene to include in metagene plots; riboviz default (set in generate_stats_figs.R): 50 
#' 
#' @return matrix of read counts for specific gene using .h5 and .gff information
#' 
#' @examples 
#' gff_df <- readGFFAsDf("vignette/input/yeast_YAL_CDS_w_250utrs.gff3")
#' GetGeneDatamatrix5start(
#'   gene="YAL068C", 
#'   dataset="vignette",
#'   hd_file="vignette/output/WTnone/WTnone.h5",
#'   posn_5start = GetCDS5start("YAL068C", gff_df),
#'   n_buffer = 25,
#'   nnt_gene = 50)
#' 
#' @export
GetGeneDatamatrix5start <- function(gene, dataset, hd_file, 
                                    posn_5start, n_buffer, nnt_gene,posn_3end=Inf) {
  data_mat_all <- GetGeneDatamatrix(gene, dataset, hd_file)
  
  # if n_buffer bigger than length n_utr5, pad with zeros:
  if (posn_5start > n_buffer) {
    # if posn_5start bigger than n_buffer
    n_left5 <- posn_5start - n_buffer # column to start from (5'end)
    zeropad5_mat <- matrix(0, nrow = nrow(data_mat_all), ncol = 0)
  } else {
    # if length n_utr5 less than n_buffer
    n_left5 <- 1 # column to start from (5'end)
    zeropad5_mat <- matrix(
      0, 
      nrow = nrow(data_mat_all), 
      ncol = (n_buffer - posn_5start + 1 )
    )
  }
  n_right3 <- posn_5start + nnt_gene - 1 # column to end with (3'end)
  if (n_right3 > posn_3end) {
  
    zeropad3_mat <- matrix(0, nrow = nrow(data_mat_all), ncol = n_right3 - posn_3end)
    n_right3 <- posn_3end
  } else{
    zeropad3_mat <- matrix(0, nrow = nrow(data_mat_all), ncol = 0)
  }

  data_mat_5start <- data_mat_all[, n_left5:n_right3]
  x<-do.call("cbind",list(zeropad5_mat, data_mat_5start,zeropad3_mat))
  return(x)
}
#TEST: GetGeneDatamatrix5start(): returns a numeric matrix: TRUE
#TEST: GetGeneDatamatrix5start() : number of columns in matrix should be same as nnt_gene + n_buffer

#' GetGeneDatamatrix3end(): Get matrix of read counts by length between specific positions at 3' end for one gene and dataset from .h5 file and GFF data
#' 
#' get data matrix of read counts from nnt_gene before stop codon to n_buffer after
#' for gene and dataset from hd5 file hd_file, using UTR3 annotations in gff
#' if n_buffer bigger than length n_utr3, pad with zeros.
#' 
#' @param gene gene name to get read lengths for
#' @param dataset name of dataset stored in .h5 file
#' @param hd_file  name of .h5 hdf5 file holding read data for all genes, created from BAM files for dataset samples
#' @param posn_3end numeric value, transcript-centric coordinate value for 
#' 3' location gene feature (e.g. CDS) ends at; ~equivalent to output of GetCDS3end()
#' @param n_buffer numeric value, number 'n' nucleotides of UTR buffer to include in metagene plots; riboviz default (set in generate_stats_figs.R): 25
#' @param nnt_gene numeric value, 'n' nucleotides of gene to include in metagene plots; riboviz default (set in generate_stats_figs.R): 50 
#' 
#' @return matrix of read counts for specific gene using .h5 and .gff information
#' 
#' @examples 
#' gff_df <- readGFFAsDf("vignette/input/yeast_YAL_CDS_w_250utrs.gff3")
#' GetGeneDatamatrix5start(
#'   gene="YAL068C", 
#'   dataset="vignette",
#'   hd_file="vignette/output/WTnone/WTnone.h5",
#'   posn_3end = GetCDS3end("YAL068C", gff_df),
#'   n_buffer = 25,
#'   nnt_gene = 50
#'  )
#' 
#' @export
GetGeneDatamatrix3end <- function(gene, dataset, hd_file, 
                                  posn_3end,
<<<<<<< HEAD
                                  n_buffer, nnt_gene,posn_5start=-Inf) {
  # get data matrix of read counts from nnt_gene before stop codon to n_buffer after
  # for gene and dataset from hd5 file hd_file, using UTR3 annotations in gff
  # if n_buffer bigger than length n_utr3, pad with zeros.
  # CHECK startpos/off-by-one

=======
                                  n_buffer, nnt_gene) {
  # TODO: CHECK startpos/off-by-one
>>>>>>> a48136d9
  data_mat_all <- GetGeneDatamatrix(gene, dataset, hd_file)
  n_all <- ncol(data_mat_all)
  n_left5 <- posn_3end - nnt_gene + 1 # column to start from (5'end)
  if (n_left5 < posn_5start) {
    zeropad5_mat <- matrix(0, nrow = nrow(data_mat_all), ncol = posn_5start - n_left5)
    n_left5 <- posn_5start
  } else {
    zeropad5_mat <- matrix(0, nrow = nrow(data_mat_all), ncol = 0)
  }
  n_utr3  <- n_all - posn_3end
  if (n_utr3 >= n_buffer) {
    # length n_utr3 bigger than n_buffer
    n_right3 <- posn_3end + n_buffer # column to end with (3'end)
    zeropad3_mat <- matrix(0, nrow = nrow(data_mat_all), ncol = 0)
  } else {
    # length n_utr3 less than n_buffer
    n_right3 <- n_all # column to end with (3'end)
    zeropad3_mat <- matrix(0, nrow = nrow(data_mat_all), ncol = n_buffer - n_utr3)
  }
  data_mat_3end <- data_mat_all[, n_left5:n_right3]
  x<-do.call("cbind",list(zeropad5_mat, data_mat_3end,zeropad3_mat))
  return(x)
}
#TEST: GetGeneDatamatrix3end(): returns a numeric matrix: TRUE
#TEST: GetGeneDatamatrix3end() : number of columns in matrix should be same as nnt_gene + n_buffer


#' TidyDatamatrix(): Convert gene data matrix into tidy dataframe
#' 
#' Converts data matrix into readable tidy format with columns: `ReadLen, Pos, Counts`
#' to hold read lengths, position (in transcript-centric coordinates), and number of reads 
#' 
#' @param data_mat single data matrix of gene data in format created by GetGeneDatamatrix5start() and GetGeneDatamatrix3end().
#' @param startpos numeric value, start position along transcript-centric alignment for specific gene 
#' @param startlen numeric value, value from which to begin counting lengths from (ie equivalent to '10' in read_lengths= 10:50)
#' 
#' @return tidy format data frame (tibble), with columns: ReadLen, Pos and Counts
#' 
#' @examples 
#' gff_df <- readGFFAsDf("vignette/input/yeast_YAL_CDS_w_250utrs.gff3")
#' datamatrix_YAL068C_5start <- GetGeneDatamatrix5start(
#'   gene="YAL068C", 
#'   dataset="vignette",
#'   hd_file="vignette/output/WTnone/WTnone.h5",
#'   posn_3end = GetCDS3end("YAL068C", gff_df),
#'   n_buffer = 25,
#'   nnt_gene = 50
#' )
#' TidyDatamatrix(data_mat=datamatrix_YAL068C_5start, startpos=1, startlen=1)
#'  
#' @export 
TidyDatamatrix <- function(data_mat, startpos = 1, startlen = 1) {
  # CHECK startpos/off-by-one
  positions <- startpos:(startpos + ncol(data_mat) - 1)
  readlengths <- startlen:(startlen + nrow(data_mat) - 1)
  data_mat %>%
    set_colnames(positions) %>%
    as_tibble() %>%
    mutate(ReadLen = readlengths) %>%
    gather(-ReadLen, key = "Pos", value = "Counts", convert = FALSE) %>%
    mutate(Pos = as.integer(Pos), Counts = as.integer(Counts))
}
#TEST: TidyDatamatrix(): returns tidy format data frame (tibble)
#TEST: TidyDatamatrix() number of rows of output tibble = nrow(data_mat) * ncol(data_mat)
#TEST: TidyDatamatrix(): column names are %in% c("ReadLen", "Pos", "Counts")

#' AllGenes5StartPositionLengthCountsTibble(): Calculate sum of position- and read-length specific total counts over all genes at 5' start
#' 
#' TODO Variables needed for internal function GetGeneDatamatrix5start() in AllGenes5StartPositionLengthCountsTibble() aren't passed through using `...` function, but perhaps could be. 
#' 
#' @param gene_names vector of gene names to pull out data for (created early in generate_stats_figs.R by line: "gene_names <- rhdf5::h5ls(hd_file, recursive = 1)$name")
#' @param dataset name of dataset stored in .h5 file
#' @param hd_file name of .h5 hdf5 file holding read data for all genes, created from BAM files for dataset samples
#' @param gff_df data.frame or tibble; riboviz-format GFF in tidy data format, as created by readGFFAsDf()
#' 
#' @return tibble (tidy data frame) of metagene data (summed across all genes), 
#' with three columns: "ReadLen", "Pos", "Counts"
#' 
#' @examples
#' # Variables needed for internal function GetGeneDatamatrix5start() in AllGenes5StartPositionLengthCountsTibble() aren't passed through using `...` function, but perhaps could be. See issue riboviz/#248
#'  min_read_length <- 10
#'  max_read_length <- 50
#'  n_buffer <- 25
#'  nnt_buffer <- 25
#'  nnt_gene <- 50
#'  
#'  gff_df <- readGFFAsDf("vignette/input/yeast_YAL_CDS_w_250utrs.gff3")
#'  gene_names <- rhdf5::h5ls(hd_file="vignette/output/WTnone/WTnone.h5", recursive = 1)$name
#'  AllGenes5StartPositionLengthCountsTibble(
#'    gene_names=gene_names, 
#'    dataset="vignette", 
#'    hd_file="vignette/output/WTnone/WTnone.h5", 
#'    gff_df
#'  )
#' 
#' @export
AllGenes5StartPositionLengthCountsTibble <- function(gene_names, dataset, hd_file, gff_df){
gene_poslen_counts_5start_df <-
  lapply(gene_names,
         function(gene) 
           GetGeneDatamatrix5start(gene,
                                   dataset,
                                   hd_file,
                                   posn_5start = GetCDS5start(gene, gff_df),
                                   posn_3end = GetCDS3end(gene,gff_df),
                                   n_buffer = nnt_buffer,
                                   nnt_gene = nnt_gene)
  ) %>%
  Reduce("+", .) %>% # sums the list of data matrices
  TidyDatamatrix(startpos = -nnt_buffer + 1, startlen = min_read_length) 

  return(gene_poslen_counts_5start_df)
} 
#TEST: AllGenes5StartPositionLengthCountsTibble(): returns tidy format data frame (tibble)
#TEST: AllGenes5StartPositionLengthCountsTibble(): tibble has 3 columns
#TEST: AllGenes5StartPositionLengthCountsTibble() number of rows of output tibble = nrow(data_mat) * ncol(data_mat)
#TEST: AllGenes5StartPositionLengthCountsTibble(): the column names are %in% c("ReadLen", "Pos", "Counts")
# gives: 
# > str(gene_poslen_counts_5start_df)
# Classes ‘tbl_df’, ‘tbl’ and 'data.frame':	3075 obs. of  3 variables:
#   $ ReadLen: int  10 11 12 13 14 15 16 17 18 19 ...
#   $ Pos    : int  -24 -24 -24 -24 -24 -24 -24 -24 -24 -24 ...
#   $ Counts : int  0 0 0 0 0 0 5 4 6 0 ...

#' AllGenes3EndPositionLengthCountsTibble(): Calculate sum of position- and read-length specific total counts over all genes at 3' end
#' 
#' @param gene_names vector of gene names to pull out data for (created early in generate_stats_figs.R by line: "gene_names <- rhdf5::h5ls(hd_file, recursive = 1)$name")
#' @param dataset name of dataset stored in .h5 file
#' @param hd_file name of .h5 hdf5 file holding read data for all genes, created from BAM files for dataset samples
#' @param gff_df data.frame or tibble; riboviz-format GFF in tidy data format, as created by readGFFAsDf()
#' 
#' @return tibble (tidy data frame) of metagene data (summed across all genes), 
#' with three columns: "ReadLen", "Pos", "Counts"
#' 
#' @examples
#'  min_read_length <- 10
#'  max_read_length <- 50
#'  n_buffer <- 25
#'  nnt_buffer <- 25
#'  nnt_gene <- 50
#'  
#'  gff_df <- readGFFAsDf("vignette/input/yeast_YAL_CDS_w_250utrs.gff3")
#'  gene_names <- rhdf5::h5ls(hd_file="vignette/output/WTnone/WTnone.h5", recursive = 1)$name
#'  AllGenes3EndPositionLengthCountsTibble(
#'    gene_names=gene_names, 
#'    dataset="vignette", 
#'    hd_file="vignette/output/WTnone/WTnone.h5", 
#'    gff_df
#'  )
#' 
#' @export
AllGenes3EndPositionLengthCountsTibble <- function(gene_names, dataset, hd_file, gff_df){
  gene_poslen_counts_3end_df <-
    lapply(gene_names,
           function(gene)
             GetGeneDatamatrix3end(
               gene,
               dataset,
               hd_file,
               posn_3end = GetCDS3end(gene, gff_df),
               posn_5start = GetCDS5start(gene,gff_df),
               n_buffer = nnt_buffer,
               nnt_gene = nnt_gene
             )) %>%
    Reduce("+", .) %>% # sums the list of data matrices
    TidyDatamatrix(startpos = -nnt_gene + 1, startlen = min_read_length)
  
  return(gene_poslen_counts_3end_df)
} 
#TEST: AllGenes3EndPositionLengthCountsTibble(): returns tidy format data frame (tibble)
#TEST: AllGenes3EndPositionLengthCountsTibble(): tibble has 3 columns
#TEST: AllGenes3EndPositionLengthCountsTibble(): number of rows of output tibble = nrow(data_mat) * ncol(data_mat)
#TEST: AllGenes3EndPositionLengthCountsTibble(): the column names are %in% c("ReadLen", "Pos", "Counts")
# # gives:
# # > str(gene_poslen_counts_3end_df)
# # Classes ‘tbl_df’, ‘tbl’ and 'data.frame':	3075 obs. of  3 variables:
# #   $ ReadLen: int  10 11 12 13 14 15 16 17 18 19 ...
# #   $ Pos    : int  -49 -49 -49 -49 -49 -49 -49 -49 -49 -49 ...
# #   $ Counts : int  0 0 0 0 0 49 62 27 219 50 ...

#' plot_ribogrid(): Plot a ribogrid heatmap using position, read length and count data
#' 
#' @param tidymat tibble (tidy data frame) of metagene data (summed across all genes), 
#' with three columns: "ReadLen", "Pos", "Counts" ; as created by TidyDatamatrix().
#' Used for output of AllGenes5StartPositionLengthCountsTibble() and AllGenes3EndPositionLengthCountsTibble()
#' 
#' @return ggplot object; e.g start_codon_ribogrid_plot
#' 
#' @examples 
#'  min_read_length <- 10
#'  max_read_length <- 50
#'  n_buffer <- 25
#'  nnt_buffer <- 25
#'  nnt_gene <- 50
#'  
#'  gff_df <- readGFFAsDf("vignette/input/yeast_YAL_CDS_w_250utrs.gff3")
#'  gene_names <- rhdf5::h5ls(hd_file="vignette/output/WTnone/WTnone.h5", recursive = 1)$name
#'  gene_poslen_counts_5start_df <- AllGenes5StartPositionLengthCountsTibble(
#'    gene_names=gene_names, 
#'    dataset="vignette", 
#'    hd_file="vignette/output/WTnone/WTnone.h5", 
#'    gff_df
#'  )
#'  
#' plot_ribogrid(gene_poslen_counts_5start_df)
#' 
#' @export
plot_ribogrid <- function(tidymat) {
  ggplot(data = tidymat, aes(x = Pos, y = ReadLen, fill = Counts)) +
    geom_tile() +
    scale_fill_gradient("count", low = "white", high = "darkblue") +
    theme(panel.grid = element_blank()) +
    labs(x = "position of read 5' end", y = "read length")
}
#TEST: plot_ribogrid(): does this return a ggplot object?
#TEST: plot_ribogrid(): ? are there any other good 'tests' for plot objects? TODO: Investigate this.

#' barplot_ribogrid(): plot ribogrid barplot using position, read length and count data
#' 
#' @param tidymat tibble (tidy data frame) of metagene data (summed across all genes), 
#' with three columns: "ReadLen", "Pos", "Counts" ; as created by TidyDatamatrix
#' Used for output of AllGenes5StartPositionLengthCountsTibble() or AllGenes3EndPositionLengthCountsTibble()
#' @param small_read_range numeric range of read lengths to plot barplots for (default: 26:32)
#' 
#' @return ggplot object; e.g start_codon_ribogrid_bar_plot
#' 
#' @examples 
#'  min_read_length <- 10
#'  max_read_length <- 50
#'  n_buffer <- 25
#'  nnt_buffer <- 25
#'  nnt_gene <- 50
#'  
#'  gff_df <- readGFFAsDf("vignette/input/yeast_YAL_CDS_w_250utrs.gff3")
#'  gene_names <- rhdf5::h5ls(hd_file="vignette/output/WTnone/WTnone.h5", recursive = 1)$name
#'  gene_poslen_counts_5start_df <- AllGenes5StartPositionLengthCountsTibble(
#'    gene_names=gene_names, 
#'    dataset="vignette", 
#'    hd_file="vignette/output/WTnone/WTnone.h5", 
#'    gff_df
#'  )
#'  
#' barplot_ribogrid(gene_poslen_counts_5start_df)
#' 
#' @export
barplot_ribogrid <- function(tidymat, small_read_range = 26:32) {
  ggplot(
    data = filter(tidymat, ReadLen %in% small_read_range),
    aes(x = Pos, y = Counts)
  ) +
    geom_col() +
    facet_grid(ReadLen ~ ., scales = "free_y") +
    scale_y_continuous(expand = c(0, 0)) +
    labs(x = "position of read 5' end", y = "count")
}
#TEST: barplot_ribogrid(): does this return a ggplot object?
#TEST: barplot_ribogrid(): ? are there any other good 'tests' for plot objects? TODO: Investigate this.

#####
## functions for position specific distribution of reads

#' GetCodonPositionReads(): Get codon-position-specific reads
#' 
#' For Ribosome profiling datasets, assigns reads of lengths 28, 29, 30 to codons based on heuristic approach. NOTE: this function needs to be addressed/improved and replaced by using a-site calculations.
#' TODO: consider whether buffer should be an argument of this function, if left and right are ALWAYS based on "buffer +/- NN" formula as in CalculatePositionSpecificDistributionOfReads()
#' TODO: replace by better function
#'  
#' @param gene gene name to get read lengths for
#' @param dataset name of dataset stored in .h5 file
#' @param hd_file name of .h5 hdf5 file holding read data for all genes, created from BAM files for dataset samples
#' @param left integer, used in subsetting codon positions; e.g. "left = (buffer - 15)" as in CalculatePositionSpecificDistributionOfReads() usage
#' @param right integer, used in subsetting codon positions; e.g. "right = (buffer + 11)" as in CalculatePositionSpecificDistributionOfReads() usage
#' @param min_read_length integer, minimum read length in H5 output; Default = 10 (set in generate_stats_figs.R from yaml)
#' 
#' @return matrix of codon-specific reads
#' 
#' @examples 
#' buffer <- 250 # set in yaml arguments
#' min_read_length <- 10  # set in yaml arguments, default: 10
#'
#' GetCodonPositionReads(gene = "YAL068C", dataset = "vignette", hd_file = "vignette/output/WTnone/WTnone.h5", left = (buffer - 15), right = (buffer + 11), min_read_length = min_read_length)
#' # returns matrix: num [1:122] 0 0 0 0 0 0 0 0 0 0 ...
#'
#' @export
GetCodonPositionReads <- function(gene, dataset, hd_file = hd_file, left, right, min_read_length) {
  length_id <- 28 - min_read_length + 1
  reads_pos <- GetGeneDatamatrix(gene, dataset, hd_file) # Get the matrix of read counts
  reads_pos_subset <- reads_pos[, left:(dim(reads_pos)[2] - right)] # Subset positions such that only CDS codon-mapped reads are considered
  end_reads_pos_subset <- ncol(reads_pos_subset) # Number of columns of the subset

  l28 <- RcppRoll::roll_suml(reads_pos_subset[length_id, 2:end_reads_pos_subset], n = 3, fill = NULL)[seq(1, length(reads_pos_subset[14, 2:end_reads_pos_subset]), 3)] # Map reads of length 28 to codons
  l29 <- RcppRoll::roll_suml(reads_pos_subset[(length_id + 1), 2:end_reads_pos_subset], n = 3, fill = NULL)[seq(1, length(reads_pos_subset[15, 2:end_reads_pos_subset]), 3)] # Map reads of length 29 to codons
  l30 <- RcppRoll::roll_suml(reads_pos_subset[(length_id + 2), 1:end_reads_pos_subset], n = 3, fill = NULL)[seq(1, length(reads_pos_subset[16, 1:end_reads_pos_subset]), 3)] # Map reads of length 30 to codons

  cod_sp_counts <- l28 + l29 + l30 # Sum of reads of lengths 28-30 at each codon
  cod_sp_counts <- cod_sp_counts[1:(length(cod_sp_counts) - 1)]
  return(cod_sp_counts)
}
#TEST: GetCodonPositionReads(): does it return a matrix? TRUE

#' GetMRNACoverage(): Calculate nucleotide-specific coverage 
#' 
#' Nt-specific coverage, suitable for mRNA datasets as does not include codon information.
#' TODO: consider whether buffer should be an argument of this function, if left and right are ALWAYS based on "buffer +/- NN" formula as in CalculateNucleotideBasedPositionSpecificReadsMRNA()
#' TODO: consider if we need this function.
#' 
#' @param gene gene name to get read lengths for
#' @param dataset name of dataset stored in .h5 file
#' @param hd_file name of .h5 hdf5 file holding read data for all genes, created from BAM files for dataset samples
#' @param left integer, used in subsetting codon positions; e.g. "left = (buffer - 49)" as in CalculateNucleotideBasedPositionSpecificReadsMRNA() usage
#' @param right integer, used in subsetting codon positions; e.g. "right = (buffer - 3)" as in CalculateNucleotideBasedPositionSpecificReadsMRNA() usage
#' @param read_range numeric range of read length values, set in generate_stats_figs.R from "min_read_length:max_read_length" values from yaml; Default: 10:50
#' @param min_read_length integer, minimum read length in H5 output; Default = 10 (set in generate_stats_figs.R from yaml)
#' @param buffer numeric, length of flanking region around the CDS in nucleotides, set in yaml config file. Default: 250
#' 
#' @return matrix of nucleotide-specific reads for mRNA datasets
#' 
#' @examples 
#' buffer <- 250 # set in yaml arguments
#' min_read_length <- 10  # set in yaml arguments, default: 10
#' read_range <- 10:50 # read_range set towards start of generate_stats_figs.R from yaml
#' 
#' GetMRNACoverage(gene = "YAL068C", dataset = "vignette", hd_file = "vignette/output/WTnone/WTnone.h5", left = (buffer - 49), right = (buffer - 3), read_range, min_read_length, buffer)
#' # returns matrix: num [1:368] 0 0 0 0 0 0 0 0 0 0 ...
#' 
#' @export 
GetMRNACoverage <- function(gene, dataset, hd_file, left, right, read_range, min_read_length, buffer) {
  # Get the matrix of read counts
  reads_pos <- GetGeneDatamatrix(gene, dataset, hd_file) 
  # Subset positions such that only CDS mapped reads are considered
  reads_pos_subset <- reads_pos[, left:(dim(reads_pos)[2] - right)] 

  nt_IR_list <- lapply(read_range, function(w) {
    IRanges::IRanges(start = rep(1:ncol(reads_pos_subset), reads_pos_subset[(w - min_read_length + 1), ]), width = w)
  }) # Create list of IRanges for position-specific reads of all length
  nt_IR <- unlist(as(nt_IR_list, "IRangesList")) # Combine IRanges from different read lengths
  nt_cov <- IRanges::coverage(nt_IR) # Estimate nt-specific coverage of mRNA reads

  # Subset coverage to only CDS
  nt_counts <- rep.int(S4Vectors::runValue(nt_cov), S4Vectors::runLength(nt_cov))
  if (length(nt_counts) >= (buffer - left)) {
    nt_counts <- nt_counts[(buffer - left):length(nt_counts)]
  } else {
    nt_counts <- 0
  }

  cds_length <- ncol(reads_pos_subset) - (buffer - left - 1) # Length of CDS
  nt_sp_counts <- rep(0, cds_length)

  if (length(nt_counts) < cds_length) {
    if (length(nt_counts) > 0) {
      nt_sp_counts[1:length(nt_counts)] <- nt_counts
    }
  } else {
    nt_sp_counts <- nt_counts[1:cds_length]
  }
  return(nt_sp_counts)
}
#TEST: GetMRNACoverage(): does it return a matrix? TRUE

#####

### functions to calculate read frame etc. ###

#' CalcAsiteFixedOneLength(): Calculate read A-site using a fixed displacement for a single read length
#' 
#' This is a helper function for `CalcAsiteFixed`.
#' 
#' @param reads_pos_length matrix of read lengths and positions (e.g. as given by GetGeneDatamatrix(gene, dataset, hd_file) )
#' @param min_read_length integer, minimum read length in H5 output; Default = 10 (set in generate_stats_figs.R from yaml)
#' @param read_range numeric range of read length values, set in generate_stats_figs.R from `min_read_length:max_read_length` values from yaml; Default: 10:50
#' @param asite_displacement numeric value giving read frame displacement from 5' end to A-site
#' 
#' @return matrix
#' 
#' @examples 
#' reads_pos_length <- GetGeneDatamatrix(gene = "YAL068C", dataset = "vignette", hd_file = "vignette/output/WTnone/WTnone.h5")
#'  # int [1:41, 1:863] 0 0 0 0 0 0 0 0 0 0 ...
#' 
#' CalcAsiteFixedOneLength(reads_pos_length, min_read_length = 10, read_length = 10:50, asite_displacement = 15)
#'  # num [1:41, 1:863] 0 0 0 0 0 0 0 0 0 0 ...
#' 
#' @export 
CalcAsiteFixedOneLength <- function(reads_pos_length, min_read_length,
                                    read_length, asite_displacement) {
  length_row_choose <- read_length - min_read_length + 1
  reads_pos_length[length_row_choose, ] %>%
    dplyr::lag(n = asite_displacement, default = 0)
}
#TEST: CalcAsiteFixedOneLength(): TODO

#' CalcAsiteFixed(): Calculate read A-site using a fixed displacement for fixed read lengths
#' 
#' The assignment rules are specified in a user-supplied data frame, `asite_displacement_length`.
#' 
#' @param reads_pos_length matrix of read lengths and positions (e.g. as given by GetGeneDatamatrix(gene, dataset, hd_file) )
#' @param min_read_length numeric, minimum read length in H5 output; Default = 10 (set in generate_stats_figs.R from yaml)
#' @param asite_displacement_length data frame with columns `read_length` and `asite_displacement`
#'  default: read_length = c(28, 29, 30), and asite_displacement = c(15, 15, 15). 
#' @param colsum_out logical; if true, return summary column of summed a-site lengths; default: TRUE
#' 
#' @return numeric vector if colsum_out = TRUE; matrix with number of rows equivalent to number of rows in asite_displacement_length if colsum_out=FALSE
#' 
#' @examples 
#' reads_pos_length <- GetGeneDatamatrix(gene = "YAL068C", dataset = "vignette", hd_file = "vignette/output/WTnone/WTnone.h5")
#'  # int [1:41, 1:863] 0 0 0 0 0 0 0 0 0 0 ...
#'  
#' CalcAsiteFixed(reads_pos_length, min_read_length = 10, asite_displacement_length = data.frame(read_length = c(28, 29, 30), asite_displacement = c(15, 15, 15)), colsum_out = TRUE) 
#'  # num [1:863] 0 0 0 0 0 0 0 0 0 0 ...
#'  
#' @export 
CalcAsiteFixed <- function(reads_pos_length, min_read_length,
                           asite_displacement_length = data.frame(
                             read_length = c(28L, 29L, 30L),
                             asite_displacement = c(15L, 15L, 15L)
                           ),
                           colsum_out = TRUE) {
  npos <- ncol(reads_pos_length)
  Asite_counts_bylength <-
    purrr::map2(
      asite_displacement_length$read_length, asite_displacement_length$asite_displacement,
      function(read_length, asite_displacement) {
        CalcAsiteFixedOneLength(
          reads_pos_length,
          min_read_length,
          read_length,
          asite_displacement
        )
      }
    )
  if (colsum_out) {
    Asite_counts <- purrr::reduce(Asite_counts_bylength, `+`)
    return(Asite_counts)
  } else {
    # this has only as many columns as asite_displacement_length,
    # probably LESS than data_mat
    Asite_counts_bylengthmat <- unlist(Asite_counts_bylength) %>%
      matrix(ncol = npos, byrow = TRUE)
    return(Asite_counts_bylengthmat)
    # nrow(Asite_counts_bylengthmat) represents the rows in read_length column of asite_displacement_length. 
    # TODO: perhaps add row naming to make this ^ clear?
  }
}
#TEST: CalcAsiteFixed(): if col_sum=TRUE, return numeric vector? TRUE
#TEST: CalcAsiteFixed(): if col_sum=FALSE, return matrix? TRUE

#' SumByFrame(): Calculate sums of vector by 3nt frames 0, 1, 2
#' 
#' Note: this function will not operate correctly if used on outputs for CalcAsiteFixed() where col_sum=FALSE, as this would create a matrix, and input to x should be a vector.
#' 
#' @param x vector
#' @param left integer for starting position, frame 0; (e.g. 251 for gene YAL003W in S.cerevisiae in vignette dataset, as this is first NT of CDS)
#' @param right integer for ending position; (e.g. 871 for gene YAL003W in S.cerevisiae in vignette dataset, as this is last NT of CDS)
#'  
#' @return numeric vector of 3 values, sum of values for each of frame 0, 1, 2.
#'  
#' @examples 
#' SumByFrame(rep(1,9),1,9)
#' SumByFrame(rep(c(1,0,0),3),1,9)
#' SumByFrame(1:9,1,9)
#' 
#' reads_pos_length <- GetGeneDatamatrix(gene = "YAL003W", dataset = "vignette", hd_file = "vignette/output/WTnone/WTnone.h5")
#'  # int [1:41, 1:1121] 0 0 0 0 0 0 0 0 0 0 ...
#' reads_asitepos <- CalcAsiteFixed(reads_pos_length, min_read_length = 10, asite_displacement_length = data.frame(read_length = c(28, 29, 30), asite_displacement = c(15, 15, 15)), colsum_out = TRUE) 
#'  # num [1:1121] 0 0 0 0 0 0 0 0 0 0 ...
#' SumByFrame(reads_asitepos, left =251, right =871)
#'  # [1] 638  96 157
#'  
#' @export    
SumByFrame <- function(x, left, right) {
  positions_frame0 <- seq(left, right, 3) # positions used to pick out frame 0 reads
  sums_byframe <- c(
    x[ positions_frame0 ] %>% sum(),
    x[ positions_frame0 + 1 ] %>% sum(),
    x[ positions_frame0 + 2 ] %>% sum()
  )
  return(sums_byframe)
}
#TEST: SumByFrame(): returns numeric vector; TRUE
#TEST: SumByFrame(): length of numeric vector returned is 3 (ie frame 0, 1, 2); TRUE
#TODO: perhaps create a test on argument input for x to check it is vector, not matrix, (Note: this function will not operate correctly if used on outputs for CalcAsiteFixed() where col_sum=FALSE, as this would create a matrix, and input to x should be a vector.)

#' SnapToCodon(): Snap nucleotide-aligned reads to codon position
#' 
#' This takes a numeric vector (usually of read counts), and returns a numeric vector summed in groups of 3.
#' It is a thin wrapper of the rolling sum function, `RcppRoll::roll_suml`.
#' 
#' #TODO: clarify inclusion/exclusion of start/stop codon in left/right documentation, especially right. 
#' 
#' @param x numeric vector
#' @param left integer for starting position, frame 0; (e.g. 251 for gene YAL003W in S.cerevisiae in vignette dataset, as this is first NT of CDS)
#' @param right integer for ending position; (e.g. 871 for gene YAL003W in S.cerevisiae in vignette dataset, as this is last NT of CDS)
#' @param snapdisp integer any additional displacement in the snapping
#' 
#' @return numeric vector of summed read values per codon for specified region (left to right)
#' 
#' @examples 
#' SnapToCodon(rep(1,9),1,9)
#' SnapToCodon(rep(c(1,0,0),3),1,9)
#' SnapToCodon(1:9,1,9)
#'
#' reads_pos_length <- GetGeneDatamatrix(gene = "YAL003W", dataset = "vignette", hd_file = "vignette/output/WTnone/WTnone.h5")
#'  # int [1:41, 1:1121] 0 0 0 0 0 0 0 0 0 0 ...
#' reads_asitepos <- CalcAsiteFixed(reads_pos_length, min_read_length = 10, asite_displacement_length = data.frame(read_length = c(28, 29, 30), asite_displacement = c(15, 15, 15)), colsum_out = TRUE) 
#'  # num [1:1121] 0 0 0 0 0 0 0 0 0 0 ...
#' SnapToCodon(reads_asitepos, left=251, right=871, snapdisp=0L)
#'  # num [1:207] 0 9 0 0 0 3 0 0 0 0 ...
#' 
#' @export
SnapToCodon <- function(x, left, right, snapdisp=0L) {
  RcppRoll::roll_suml(x[(left:right) + snapdisp], n=3L, by=3L, fill = NULL)
}
#TEST: SnapToCodon(): returns numeric vector; TRUE
#TEST: SnapToCodon(): number of values (length of vector) returned is ~ (right - left)/3; TRUE
#TEST: SnapToCodon(rep(1,6),1,6) == c(3,3)

#' GetGeneCodonPosReads1dsnap(): Get codon positions and reads, snapped to codon, for one gene
#' 
#' This uses fixed A-site displacement from `CalcAsiteFixed`, then wraps `SnapToCodon`.
#' 
#' TODO: explain this function better
#' 
#' Note: GetGeneCodonPosReads1dsnap is not used in the riboviz pipeline (as of Jan 2021), 
#' but might be useful to test CalcAsiteFixed/SnapToCodon or for alternative visualizations.
#' 
#' @param gene gene name to get read lengths for
#' @param dataset name of dataset stored in .h5 file
#' @param hd_file name of .h5 hdf5 file holding read data for all genes, created from BAM files for dataset samples
#' @param left integer for starting position, frame 0; (e.g. 251 for gene YAL003W in S.cerevisiae in vignette dataset, as this is first NT of CDS)
#' @param right integer for ending position; (e.g. 871 for gene YAL003W in S.cerevisiae in vignette dataset, as this is last NT of CDS)
#' @param min_read_length integer, minimum read length in H5 output; Default = 10 (set in generate_stats_figs.R from yaml)
#' @param asite_displacement_length data frame of 2 columns: read_length default: c(28, 29, 30), and asite_displacement, default: c(15, 15, 15) 
#' @param snapdisp integer any additional displacement in the snapping
#' 
#' @return vector of summed read values per codon for a gene
#' 
#' @examples  
#' GetGeneCodonPosReads1dsnap(gene = "YAL003W", dataset = "vignette", hd_file = "vignette/output/WTnone/WTnone.h5", left=251, right=871, min_read_length=10, asite_displacement_length = data.frame(read_length = c(28, 29, 30), asite_displacement = c(15, 15, 15)), snapdisp=0L)
#'  # num [1:207] 0 9 0 0 0 3 0 0 0 0 ...
#' 
#' @export
GetGeneCodonPosReads1dsnap <- function(gene, dataset, hd_file, left, right, 
                         min_read_length, 
                         asite_displacement_length = data.frame(
                             read_length = c(28, 29, 30),
                             asite_displacement = c(15, 15, 15)
                           ), 
                         snapdisp=0L) {
  reads_pos_length <- GetGeneDatamatrix(gene, dataset, hd_file) # Get the matrix of read counts
  reads_asitepos <- CalcAsiteFixed(
    reads_pos_length, 
    min_read_length,
    asite_displacement_length
  )
  SnapToCodon(reads_asitepos, left, right, snapdisp)
}
#TEST: GetGeneCodonPosReads1dsnap(): returns numeric vector; TRUE
#TEST: GetGeneCodonPosReads1dsnap(): number of values (length of vector) returned is ~ (right - left)/3; TRUE

#' GatherByFrameCodon(): Gather a vector by 3nt frames 0, 1, 2, for each codon position
#' 
#' Note: there may be a better tidyverse-style implementation
#' 
#' @param x vector (e.g. reads_asitepos, as created by CalcAsiteFixed())
#' @param left integer for starting position, frame 0; (e.g. 251 for gene YAL003W in S.cerevisiae in vignette dataset, as this is first NT of CDS)
#' @param right integer for ending position; (e.g. 871 for gene YAL003W in S.cerevisiae in vignette dataset, as this is last NT of CDS)
#' 
#' @return tidy data frame (tibble) of codon position, counts in frame 0, 1, 2; columns: CodonPos, Ct_fr0, Ct_fr1, Ct_fr2
#' 
#' @examples 
#' GatherByFrameCodon(1:9,1,9)
#' 
#' reads_pos_length <- GetGeneDatamatrix(gene = "YAL003W", dataset = "vignette", hd_file = "vignette/output/WTnone/WTnone.h5")
#'  # int [1:41, 1:1121] 0 0 0 0 0 0 0 0 0 0 ...
#' reads_asitepos <- CalcAsiteFixed(reads_pos_length, min_read_length = 10, asite_displacement_length = data.frame(read_length = c(28, 29, 30), asite_displacement = c(15, 15, 15)), colsum_out = TRUE) 
#'  # num [1:1121] 0 0 0 0 0 0 0 0 0 0 ...
#' GatherByFrameCodon(reads_asitepos, left = 251, right = 871)
#'  # A tibble: 207 x 4
#' 
#' @export 
GatherByFrameCodon <- function(x, left, right) {
  positions_frame0 <- seq(left, right, 3) # positions to pick out frame 0 reads
  tibble(
    CodonPos = seq_len(length(positions_frame0)),
    Ct_fr0 = x[ positions_frame0 ],
    Ct_fr1 = x[ positions_frame0 + 1 ],
    Ct_fr2 = x[ positions_frame0 + 2 ]
  )
}
#TEST: GatherByFrameCodon(): returns tibble; TRUE
#TEST: GatherByFrameCodon(): columns of tibble are %in% c("CodonPos", "Ct_fr0", "Ct_fr1", "Ct_fr2"); TRUE
#TEST: GatherByFrameCodon(1:9,1,9): output is expected data frame.

#' CombinePValuesFisher(): Combine p-values using Fisher's 1-sided method 
#' 
#' This function is not used in riboviz codebase currently, we instead use the higher-powered `CombinePValuesStouffer`.
#'  
#' @param p numeric vector of input p-values.
#' 
#' @return combined p-value, numeric vector of length 1.
#'  
#' @examples
#' CombinePValuesFisher(0.1) 
#' CombinePValuesFisher(c(0.5,0.5)) 
#' CombinePValuesFisher(c(0.1,0.1)) 
#' CombinePValuesFisher(rep(0.1,10)) 
#' 
#' @export
#' @seealso CombinePValuesStouffer
CombinePValuesFisher <- function(p) {
  # Fisher's method (1-sided) to combine p-values
  pchisq(-2 * sum(log(p)), 2 * length(p), lower.tail = FALSE)
}
#TEST: CombinePValuesFisher(0.1) == 0.1
#TEST: CombinePValuesFisher(rep(0.5,10)) == 0.5

#' CombinePValuesStouffer(): Combine p-values using Stouffer's "inverse normal" 1-sided method.
#' 
#' @param p numeric vector of input p-values.
#' 
#' @return combined p-value, numeric vector of length 1.
#' 
#' @examples 
#' CombinePValuesStouffer(0.1) 
#' CombinePValuesStouffer(c(0.5,0.5)) 
#' CombinePValuesStouffer(c(0.1,0.1)) 
#' CombinePValuesStouffer(rep(0.1,10)) 
#' 
#' @export
#' @seealso CombinePValuesFisher
CombinePValuesStouffer <- function(p) {
  pnorm(sum(qnorm(p)) / sqrt(length(p)))
}
#TEST: CombinePValuesStouffer(0.1) == 0.1
#TEST: CombinePValuesStouffer(rep(0.5,10)) == 0.5

#' WilcoxTestFrame(): Calculate Wilcoxon rank-sum paired test of reads in frame 0 compared to 1 and 2.
#' 
#' This calculates p-values for a Wilcoxon rank-sum paired test of reads.
#' We compare reads in frame 0 with same-codon-paired frame 1, and respectively frame 2.
#' Then we combine p-values for frame 0 vs both frames 1 and 2, using Stoufer's method.
#' 
#' The test is based on that presented in the RiboCode paper:
#' 
#'   Xiao Z., Huang R., Xing X., Chen Y., Deng H., Yang X. De novo annotation and characterization of the translatome with ribosome profiling data. Nucleic Acids Res. 2018; 46:e61.
#' 
#' Unlike RiboCode, this function calculates the test values for fixed left/start and right/end positions.
#' RiboCode additionally searches for alternative start codons, which this function does not do.
#' 
#' @param x vector (e.g. reads_asitepos, as created by CalcAsiteFixed())
#' @param left integer for starting position, frame 0; (e.g. 251 for gene YAL003W in S.cerevisiae in vignette dataset, as this is first NT of CDS)
#' @param right integer for ending position; (e.g. 871 for gene YAL003W in S.cerevisiae in vignette dataset, as this is last NT of CDS)
#' 
#' @return named numeric vector with 3 values: "pval_fr0vs1" "pval_fr0vs2" "pval_fr0vsboth"
#' 
#' @examples 
#' reads_pos_length <- GetGeneDatamatrix(gene = "YAL003W", dataset = "vignette", hd_file = "vignette/output/WTnone/WTnone.h5")
#'  # int [1:41, 1:1121] 0 0 0 0 0 0 0 0 0 0 ...
#' reads_asitepos <- CalcAsiteFixed(reads_pos_length, min_read_length = 10, asite_displacement_length = data.frame(read_length = c(28, 29, 30), asite_displacement = c(15, 15, 15)), colsum_out = TRUE) 
#'  # num [1:1121] 0 0 0 0 0 0 0 0 0 0 ...#' 
#' WilcoxTestFrame(reads_asitepos, left=251, right =871)
#'  #  Named num [1:3] 3.65e-18 6.57e-13 6.03e-29
#'   # pval_fr0vs1    pval_fr0vs2 pval_fr0vsboth 
#'   # 3.649777e-18   6.574149e-13   6.025504e-29 
#' 
#' @export 
WilcoxTestFrame <- function(x, left, right) {
  gathered_by_frame <- GatherByFrameCodon(x, left, right)

  wtresults_fr0vs1 <-
    wilcox.test(
      x = gathered_by_frame$Ct_fr0,
      y = gathered_by_frame$Ct_fr1,
      alternative = "greater", paired = TRUE, exact = FALSE
    )
  wtresults_fr0vs2 <-
    wilcox.test(
      x = gathered_by_frame$Ct_fr0,
      y = gathered_by_frame$Ct_fr2,
      alternative = "greater", paired = TRUE, exact = FALSE
    )

  return(c(
    pval_fr0vs1 = wtresults_fr0vs1$p.value,
    pval_fr0vs2 = wtresults_fr0vs2$p.value,
    pval_fr0vsboth =
      CombinePValuesStouffer(c(
        wtresults_fr0vs1$p.value,
        wtresults_fr0vs2$p.value
      ))
  ))
}
#TEST: WilcoxTestFrame(): check for named numeric vector; TRUE
#TEST: WilcoxTestFrame(): length of returned vector is 3; TRUE

#' GetGeneReadFrame(): Calculate read frame statistics for one CDS or gene.
#' 
#' This:
#' * Assigns reads to A-sites by `CalcAsiteFixed`, using rules supplied in `asite_displacement_length`.
#' * Counts of reads in each frame, by calling `SumByFrame`.
#' * Calculates Wilcoxon rank-sum paired test p-values of reads in frame 0 vs 1, 2, or both, by calling `WilcoxTestFrame`
#' 
#' @param gene gene name to get read lengths for
#' @param dataset name of dataset stored in .h5 file
#' @param hd_file name of .h5 hdf5 file holding read data for all genes, created from BAM files for dataset samples
#' @param left integer for starting position, frame 0; (e.g. 251 for gene YAL003W in S.cerevisiae in vignette dataset, as this is first NT of CDS)
#' @param right integer for ending position; (e.g. 871 for gene YAL003W in S.cerevisiae in vignette dataset, as this is last NT of CDS)
#' @param min_read_length integer, minimum read length in H5 output; Default = 10 (set in generate_stats_figs.R from yaml)
#' @param asite_displacement_length data frame of 2 columns: read_length default: c(28, 29, 30), and asite_displacement, default: c(15, 15, 15) 
#' 
#' @return tibble of counts in each frame (0, 1, 2) per gene with combined (via Stouffer's inverse normal method) p-values from Wilcox test
#' 
#' @examples 
#' GetGeneReadFrame("YAL003W", dataset= "vignette", hd_file = "vignette/output/WTnone/WTnone.h5", left=251, right=871, min_read_length=10, asite_displacement_length = data.frame(read_length = c(28, 29, 30), asite_displacement = c(15, 15, 15)))
#' 
#' @export 
#' @seealso [WilcoxTestFrame()], [CalcAsiteFixed()], [SumByFrame()]
GetGeneReadFrame <- function(gene, dataset, hd_file, left, right, min_read_length,
                             asite_displacement_length = data.frame(
                               read_length = c(28, 29, 30),
                               asite_displacement = c(15, 15, 15)
                             )) {
  reads_pos_length <- GetGeneDatamatrix(gene, dataset, hd_file)
  reads_asitepos <- CalcAsiteFixed(
    reads_pos_length, min_read_length,
    asite_displacement_length
  )
  sum_by_frame <- SumByFrame(reads_asitepos, left, right)
  wt_frame <- WilcoxTestFrame(reads_asitepos, left, right)
  tibble(
    gene = gene,
    Ct_fr0 = sum_by_frame[1],
    Ct_fr1 = sum_by_frame[2],
    Ct_fr2 = sum_by_frame[3],
    pval_fr0vs1 = wt_frame[1],
    pval_fr0vs2 = wt_frame[2],
    pval_fr0vsboth = wt_frame[3]
  )
}
#TEST: GetGeneReadFrame(): returns tibble; TRUE
#TEST: GetGeneReadFrame(): column names in c("gene", "Ct_fr0", "Ct_fr1", "Ct_fr2", "pval_fr0vs1", "pval_fr0vs2", "pval_fr0vsboth")

#' CalcReadFrameProportion(): Calculate read frame proportions from read frame counts
#' 
#' @param read_frame_df data frame of read frame counts per gene or feature, as output by GetGeneReadFrame().
#' This must have columns of the counts in each frame, `Ct_fr0, Ct_fr1, Ct_fr2.
#' It may additionally have any other columns, to desribe gene, CDS, or other features.
#' 
#' @return data frame, with additional columns for total counts and proportions.
#' * `Ct_all = Ct_fr0 + Ct_fr1 + Ct_fr2`
#' * `p_fr0 = Ct_fr0 / Ct_all`
#' * `p_fr1 = Ct_fr1 / Ct_all`
#' * `p_fr2 = Ct_fr2 / Ct_all`
#' 
#' @examples 
#' read_frame_df <- GetGeneReadFrame("YAL003W", dataset= "vignette", hd_file = "vignette/output/WTnone/WTnone.h5", left=251, right=871, min_read_length=10, asite_displacement_length = data.frame(read_length = c(28, 29, 30), asite_displacement = c(15, 15, 15)))
#' CalcReadFrameProportion(read_frame_df)
#'  # A tibble: 1 x 11
#' 
#' @export
CalcReadFrameProportion <- function(read_frame_df) {
  stopifnot(all(c("Ct_fr0", "Ct_fr1", "Ct_fr2") %in% names(read_frame_df)))
  read_frame_df %>%
    mutate(
      Ct_all = Ct_fr0 + Ct_fr1 + Ct_fr2,
      p_fr0 = Ct_fr0 / Ct_all,
      p_fr1 = Ct_fr1 / Ct_all,
      p_fr2 = Ct_fr2 / Ct_all
    ) %>%
    return()
}
#TEST: CalcReadFrameProportion(): returns a data frame; TRUE
#TEST: CalcReadFrameProportion(): returns a tibble (TODO: test this, probably only returns tibble if read_frame_df is tibble?); TRUE
#TEST: CalcReadFrameProportion(): returned data frame contains these columns: c(Ct_all, p_fr0, p_fr1, p_fr2); TRUE

#' BoxplotReadFrameProportion(): Plot boxplot of proportion of reads in each frame, for each feature.
#' 
#' @param read_frame_df data frame of read frame proportions, with columns `p_fr0,p_fr1,p_fr2` 
#' and the value of `feat_names`.
#' For example, the output of [GetGeneReadFrame()].
#' @param feat_names character, name of feature being plotted, default: "gene"
#' 
#' @return ggplot object
#' 
#' @examples 
#' read_frame_df <- GetGeneReadFrame("YAL003W", dataset= "vignette", hd_file = "vignette/output/WTnone/WTnone.h5", left=251, right=871, min_read_length=10, asite_displacement_length = data.frame(read_length = c(28, 29, 30), asite_displacement = c(15, 15, 15)))
#' BoxplotReadFrameProportion(read_frame_df, feat_names = "gene")
#' 
#' @export
BoxplotReadFrameProportion <- function(read_frame_df, feat_names = "gene") {
  rf_prop_long <- read_frame_df %>%
    CalcReadFrameProportion() %>%
    select(c(feat_names, "p_fr0", "p_fr1", "p_fr2")) %>%
    gather(-feat_names, key = "Frame", value = "Proportion") %>%
    mutate(Frame = factor(Frame,
      levels = c("p_fr0", "p_fr1", "p_fr2"),
      labels = 0:2
    ))
  ggplot(data = rf_prop_long, aes(x = Frame, colour = Frame, y = Proportion)) +
    geom_boxplot() +
    scale_y_continuous("Proportion, by feature", limits = c(0, 1), expand = c(0, 0)) +
    theme(
      legend.position = "none",
      panel.grid.minor = element_blank(),
      panel.grid.major.x = element_blank()
    )
}
#TEST: BoxplotReadFrameProportion(): returns ggplot object: TRUE

#####
## biases in nucleotide composition along mapped read lengths

#' GetNTReadPosition(): Get a range of nucleotide read positions as IRanges object.
#' 
#' This function is only used as input to:
#' * `PositionSpecificConsensusMatrix`
#' * `CalculateBiasesInNucleotideComposition`
#' 
#' TODO: rewriting `CalculateBiasesInNucleotideComposition` in tidyverse will probably make this obsolete.
#' 
#' @param gene gene name to get read lengths for
#' @param dataset name of dataset stored in .h5 file
#' @param hd_file name of .h5 hdf5 file holding read data for all genes, created from BAM files for dataset samples
#' @param length_id integer vector of read length ids, allows subsetting for reads of particular length(s).
#' This is "length_id" not literal "length", because read lengths start at `min_read_length` not at 1. 
#' @param min_read_length integer, minimum read length in H5 output; Default = 10 (set in generate_stats_figs.R from yaml)
#' 
#' @return IRanges class object (from IRanges R package)
#' 
#' @examples 
#' GetNTReadPosition(gene ="YAL003W", dataset = "vignette", hd_file = "vignette/output/WTnone/WTnone.h5", length_id = 30, min_read_length = 10)
#' 
#' @export
GetNTReadPosition <- function(gene, dataset, hd_file, length_id, min_read_length) {
  reads_pos_len <- GetGeneDatamatrix(gene, dataset, hd_file)[length_id, ] # Get reads of a particular length
  reads_pos_len <- reads_pos_len[1:(length(reads_pos_len) - (length_id + min_read_length - 1))] # Ignore reads whose 5' ends map close to the end of the 3' buffer
  pos <- rep(1:length(reads_pos_len), reads_pos_len) # nt positions weighted by number of reads mapping to it
  pos_IR <- IRanges::IRanges(start = pos, width = (length_id + min_read_length - 1)) # Create an IRanges object for position-specific reads of a particular length
  return(pos_IR)
}
#TEST: GetNTReadPosition(): returns IRanges object: TRUE (`class(IRanges::IRanges())`) 

#' PositionSpecificConsensusMatrix(): Create consensus matrix returning counts or frequencies based on position-specific reads of genes
#' 
#' This function is only used by `CalculateBiasesInNucleotideComposition`.
#' 
#' TODO: rewriting `CalculateBiasesInNucleotideComposition` in tidyverse will probably make this obsolete.
#' 
#' @param gene gene name 
#' @param pos_IR IRanges object (from IRanges R package) as output by GetNTReadPosition()
#' @param type character, type of operation to perform; "count" for counts (default), or "freq" for frequencies
#' @param cframe integer in c(0, 1, 2), coding frame 
#' @param length_id numeric value of length id to allow subsetting for reads of particular length
#' 
#' @return matrix of counts or frequencies by position for gene
#' 
#' @examples 
#' pos_IR <- GetNTReadPosition(gene ="YAL003W", dataset = "vignette", hd_file = "vignette/output/WTnone/WTnone.h5", length_id = 30, min_read_length = 10)
#' PositionSpecificConsensusMatrix(gene ="YAL003W", pos_IR, type = "count", cframe = 0, length_id = 30)
#' 
#' @export
PositionSpecificConsensusMatrix <- function(gene, pos_IR, type = "count", cframe = 0L, length_id) {
  pos_IR_frame <- pos_IR[start(pos_IR) %% 3L == cframe] # Get position-specific reads of a particular length and ORF frame
  if (length(pos_IR_frame)) {
    # read in coding sequences
    coding_seqs <- readDNAStringSet(orf_fasta_file)
    pos_nt <- Biostrings::consensusMatrix(Biostrings::extractAt(coding_seqs[[gene]], pos_IR_frame))[1:4, ] # Get position-specific nucleotide counts
    if (type == "freq") {
      pos_nt <- pos_nt / colSums(pos_nt) # Select frequencies instead of counts
    }
  } else {
    pos_nt <- matrix(0, ncol = read_range[length_id], nrow = 4, dimnames = list(c("A", "C", "G", "T"), NULL))
  }
  return(pos_nt)
}
#TEST: PositionSpecificConsensusMatrix(): returns matrix; TRUE
#TEST: PositionSpecificConsensusMatrix(): number of rows = 4 (A, C, G, T); TRUE

#' CombineFrequencies(): Calculate normalized position-specific counts/freq of 
#' nucleotides A,C,G,T, across all genes, for reads of a particular length and frame.
#' 
#' TODO: Test and rewrite.
#' 
#' @param allfr matrix, multi-gene position-specific consensus matrix
#' 
#' @return TODO
#' 
#' @examples 
#' TODO: complete & test this example: may need to specify length_id?
#' gene_names <- rhdf5::h5ls(hd_file = "vignette/output/WTnone/WTnone.h5", recursive = 1)$name
#' fr0 <- mclapply(gene_names, function(gene) {PositionSpecificConsensusMatrix(gene = gene, pos_IR = out[[gene]], cframe = 0, length_id = length_id)}, mc.cores = num_processes)
#' allfr0 <- do.call(rbind, fr0)
#' CombineFrequencies(allfr0)
#' 
#' @export
CombineFrequencies <- function(allfr) {
  alph <- c("A", "C", "G", "T")
  nt_sp_freq <- c()
  for (i in alph) {
    nt_sp_freq <- rbind(nt_sp_freq, colSums(allfr[rownames(allfr) == i, ])) # Get position-specific counts/freq of a nt across all genes for reads of a particular length and frame
  }
  nt_sp_freq <- t(nt_sp_freq / colSums(nt_sp_freq)) # Convert total counts to freq OR freq to normalized frequencies
  colnames(nt_sp_freq) <- alph
  return(nt_sp_freq)
}
#TEST: CombineFrequencies(): TODO

#####
# read length and density functions

#' GetGeneLength(): Get read coding sequence (CDS) length for a gene, as stored in H5 file
#' 
#' TODO: this value is redundant with CDS length provided by the gff3 file.
#' 
#' @param gene gene name to get CDS length for
#' @param dataset name of dataset stored in .h5 file
#' @param hd_file name of .h5 hdf5 file holding read data for all genes, created from BAM files for dataset samples
#' 
#' @return integer, length of gene in nucleotides
#' 
#' @examples GetGeneLength(gene ="YAL003W", dataset = "vignette", hd_file = "vignette/output/WTnone/WTnone.h5")
#'
#' @export
GetGeneLength <- function(gene, dataset, hd_file) {
  start_codon_pos <- rhdf5::h5readAttributes(file = hd_file, name=paste0("/", gene, "/", dataset, "/reads"))[["start_codon_pos"]][1]
  stop_codon_pos <- rhdf5::h5readAttributes(file = hd_file, name=paste0("/", gene, "/", dataset, "/reads"))[["stop_codon_pos"]][1]
  return(stop_codon_pos - start_codon_pos)
}
#TEST: GetGeneLength(): returns integer > 0; TRUE
#TEST: GetGeneLength(): could possibly check gff 'width' value for gene named against value returned by GetGeneLength()?

#' GetGeneReadsTotal(): Get total reads per gene from .h5 file
#'
#' Note, this just accesses the total value as stored in the .h5 file, it does not filter for a specific region.
#'
#' @param gene gene name to get reads counts for
#' @param dataset name of dataset stored in .h5 file
#' @param hd_file name of .h5 hdf5 file holding read data for all genes, created from BAM files for dataset samples
#' 
#' @return Total number of reads on `gene`, integer vector of length one.
#' 
#' @examples 
#' GetGeneReadsTotal(gene ="YAL003W", dataset = "vignette", hd_file = "vignette/output/WTnone/WTnone.h5")
#' 
#' @export
GetGeneReadsTotal <- function(gene, dataset, hd_file) {
  rhdf5::h5readAttributes(file = hd_file, name=paste0("/", gene, "/", dataset, "/reads"))[["reads_total"]]
}
#TEST: GetGeneReadsTotal(): returns numeric; TRUE
#TEST: GetGeneReadsTotal(): returns integer >= 0; TRUE

#' GetGeneReadDensity(): Calculate density of reads per gene
#' 
#' TODO: It is ambiguous if this calculates reads per CDS, or reads per transcript. 
#' The argument `other_buffer` is ambiguous. This needs fixing.
#' 
#' @param gene gene name to get density of reads for
#' @param dataset name of dataset stored in .h5 file
#' @param hd_file name of .h5 hdf5 file holding read data for all genes, created from BAM files for dataset samples
#' @param other_buffer integer, default: 50. 
#' TODO: Fix this. Previously this was named 'buffer' but is not the same as yaml 'buffer' parameter with default of 250. Relevant to riboviz/#83 issue 
#' 
#' @return The density of reads on `gene`, total counts / length, a numeric vector of length one.
#' 
#' @examples 
#' GetGeneReadDensity(gene ="YAL003W", dataset = "vignette", hd_file = "vignette/output/WTnone/WTnone.h5", other_buffer = 50)
#' 
#' @export 
GetGeneReadDensity <- function(gene, dataset, hd_file, other_buffer = 50L) {
  GetGeneReadsTotal(gene, dataset, hd_file) / (GetGeneLength(gene, dataset, hd_file) + other_buffer)
}
#TEST: GetGeneReadDensity(): returns numeric; TRUE<|MERGE_RESOLUTION|>--- conflicted
+++ resolved
@@ -151,7 +151,8 @@
 #' @param posn_5start numeric value, transcript-centric coordinate value for 
 #' 5' location gene feature (e.g. CDS) starts from; ~equivalent to output of GetCDS5start()
 #' @param n_buffer numeric value, number 'n' nucleotides of UTR buffer to include in metagene plots; riboviz default (set in generate_stats_figs.R): 25
-#' @param nnt_gene numeric value, n nucleotides of gene to include in metagene plots; riboviz default (set in generate_stats_figs.R): 50 
+#' @param nnt_gene numeric value, n nucleotides of gene to include in metagene plots; riboviz default (set in generate_stats_figs.R): 50
+#' @param posn_3end numeric value, the 3'-end of the protein-coding sequence for rare situations where nnt_gene may lead to indexing error; default: -Inf
 #' 
 #' @return matrix of read counts for specific gene using .h5 and .gff information
 #' 
@@ -213,7 +214,7 @@
 #' 3' location gene feature (e.g. CDS) ends at; ~equivalent to output of GetCDS3end()
 #' @param n_buffer numeric value, number 'n' nucleotides of UTR buffer to include in metagene plots; riboviz default (set in generate_stats_figs.R): 25
 #' @param nnt_gene numeric value, 'n' nucleotides of gene to include in metagene plots; riboviz default (set in generate_stats_figs.R): 50 
-#' 
+#' @param posn_5start numeric value, the 5'-end of the protein-coding sequence for rare situations where nnt_gene may lead to indexing error; default: -Inf
 #' @return matrix of read counts for specific gene using .h5 and .gff information
 #' 
 #' @examples 
@@ -230,17 +231,10 @@
 #' @export
 GetGeneDatamatrix3end <- function(gene, dataset, hd_file, 
                                   posn_3end,
-<<<<<<< HEAD
+
                                   n_buffer, nnt_gene,posn_5start=-Inf) {
-  # get data matrix of read counts from nnt_gene before stop codon to n_buffer after
-  # for gene and dataset from hd5 file hd_file, using UTR3 annotations in gff
-  # if n_buffer bigger than length n_utr3, pad with zeros.
-  # CHECK startpos/off-by-one
-
-=======
-                                  n_buffer, nnt_gene) {
+
   # TODO: CHECK startpos/off-by-one
->>>>>>> a48136d9
   data_mat_all <- GetGeneDatamatrix(gene, dataset, hd_file)
   n_all <- ncol(data_mat_all)
   n_left5 <- posn_3end - nnt_gene + 1 # column to start from (5'end)
