--- conflicted
+++ resolved
@@ -152,12 +152,8 @@
 #' 5' location gene feature (e.g. CDS) starts from; ~equivalent to output of GetCDS5start()
 #' @param n_buffer numeric value, number 'n' nucleotides of UTR buffer to include in metagene plots; riboviz default (set in generate_stats_figs.R): 25
 #' @param nnt_gene numeric value, n nucleotides of gene to include in metagene plots; riboviz default (set in generate_stats_figs.R): 50
-<<<<<<< HEAD
 #' @param posn_3end numeric value, the 3'-end of the protein-coding sequence for rare situations where nnt_gene may lead to indexing error; default: Inf
-=======
-#' @param posn_3end numeric value, the 3'-end of the protein-coding sequence for rare situations where nnt_gene may lead to indexing error; default: -Inf
->>>>>>> 7aad0d03
-#' 
+#'
 #' @return matrix of read counts for specific gene using .h5 and .gff information
 #' 
 #' @examples 
