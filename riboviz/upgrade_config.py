--- conflicted
+++ resolved
@@ -11,10 +11,7 @@
 * ``PrimaryID`` => ``primary_id``
 * ``SecondID`` => ``secondary_id``
 * ``StopInCDS`` => ``stop_in_feature``
-<<<<<<< HEAD
 * ``StopInFeature`` => ``stop_in_feature``
-=======
->>>>>>> 38584700
 * ``codon_pos`` => ``codon_positions_file``
 * ``nprocesses`` => ``num_processes``
 * ``orf_fasta`` => ``orf_fasta_file``
@@ -35,10 +32,6 @@
 * ``count_threshold: 64``
 * ``dedup_stats: false``
 * ``dedup_umis: false``
-<<<<<<< HEAD
-=======
-* ``dir_logs: vignette/logs``
->>>>>>> 38584700
 * ``do_pos_sp_nt_freq: true``
 * ``extract_umis: false``
 * ``feature: CDS``
@@ -57,13 +50,8 @@
 * ``nextflow_timeline_file: nextflow-timeline.html``
 * ``nextflow_trace_file: nextflow-trace.tsv``
 * ``nextflow_work_dir: work``
-<<<<<<< HEAD
-* ``multiplex_fq_files: null``
-* ``publish_index_tmp: false``
-=======
 * ``publish_index_tmp: false``
 * ``run_static_html: true``
->>>>>>> 38584700
 * ``sample_sheet: null``
 * ``samsort_memory: null``
 * ``stop_in_feature: false``
@@ -90,11 +78,8 @@
 * ``aligner``
 * ``isTestRun``
 * ``is_test_run``
-<<<<<<< HEAD
 * ``cmd_file``
 * ``dir_logs``
-=======
->>>>>>> 38584700
 """
 import os
 import os.path
@@ -110,10 +95,6 @@
     "PrimaryID": params.PRIMARY_ID,
     "SecondID": params.SECONDARY_ID,
     "StopInCDS": params.STOP_IN_FEATURE,
-<<<<<<< HEAD
-    "stop_in_cds" : params.STOP_IN_FEATURE,
-=======
->>>>>>> 38584700
     "codon_pos": params.CODON_POSITIONS_FILE,
     "nprocesses": params.NUM_PROCESSES,
     "orf_fasta": params.ORF_FASTA_FILE,
@@ -121,10 +102,7 @@
     "rRNA_fasta": params.RRNA_FASTA_FILE,
     "rRNA_index": params.RRNA_INDEX_PREFIX,
     "ribovizGFF": params.IS_RIBOVIZ_GFF,
-<<<<<<< HEAD
-=======
     "stop_in_cds" : params.STOP_IN_FEATURE,
->>>>>>> 38584700
     "t_rna": params.T_RNA_FILE
 }
 """
@@ -134,10 +112,6 @@
 UPDATES = {
     params.ASITE_DISP_LENGTH_FILE: "data/yeast_standard_asite_disp_length.txt",
     params.DO_POS_SP_NT_FREQ: True,
-<<<<<<< HEAD
-=======
-    params.CMD_FILE: "run_riboviz_vignette.sh",
->>>>>>> 38584700
     params.CODON_POSITIONS_FILE: "data/yeast_codon_pos_i200.RData",
     params.COUNT_READS: True,
     params.COUNT_THRESHOLD: 64,
@@ -166,13 +140,9 @@
 UNUSED = [
     "aligner",
     "isTestRun",
-<<<<<<< HEAD
     "is_test_run",
     "cmd_file",
     "dir_logs"
-=======
-    "is_test_run"
->>>>>>> 38584700
 ]
 """
 Unused configuration parameters for removal.
