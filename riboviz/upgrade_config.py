"""
Upgrade previous versions of the workflow configuration to be
compatible with current version.

Configuration parameters that have been renamed are updated (their
existing values are preserved):

* ``Buffer`` => ``buffer``
* ``MaxReadLen`` => ``max_read_length``
* ``MinReadLen`` => ``min_read_length``
* ``PrimaryID`` => ``primary_id``
* ``SecondID`` => ``secondary_id``
<<<<<<< HEAD
* ``StopInCDS`` => ``stop_in_cds``
* ``codon_pos`` => ``codon_positions_file``
* ``nprocesses`` => ``num_processes``
* ``orf_fasta`` => ``orf_fasta_file``
* ``orf_index`` => ``orf_index_prefix``
* ``rRNA_fasta`` => ``rrna_fasta_file``
* ``rRNA_index`` => ``rrna_index_prefix``
=======
* ``StopInCDS`` => ``stop_in_feature``
* ``stop_in_cds`` => ``stop_in_feature``
* ``StopInFeature`` => ``stop_in_feature``
>>>>>>> cf88bd15
* ``ribovizGFF`` => ``is_riboviz_gff``
* ``t_rna`` => ``t_rna_file``

Expected parameters added to the current release are added along
with default values, if they are not already present in the
configuration:

* ``asite_disp_length_file: data/yeast_standard_asite_disp_length.txt``
* ``cmd_file: run_riboviz_vignette.sh``
* ``codon_positions_file: data/yeast_codon_pos_i200.RData``
* ``count_reads: true``
* ``count_threshold: 64``
* ``dedup_stats: false``
* ``dedup_umis: false``
* ``dir_logs: vignette/logs``
* ``do_pos_sp_nt_freq: true``
* ``extract_umis: false``
* ``features_file: data/yeast_features.tsv``
* ``group_umis: false``
<<<<<<< HEAD
=======
* ``multiplex_fq_files: null``
* ``publish_index_tmp: false``
* ``sample_sheet: null``
* ``trim_5p_mismatches: true``
* ``t_rna_file: data/yeast_tRNAs.tsv``
* ``umi_regexp: null``

Expected parameters added between release 2.0 and the current
release are added along with default values, if they are not
already present in the configuration:

* ``feature: CDS ``
>>>>>>> cf88bd15
* ``job_email: null``
* ``job_email_events: beas``
* ``job_memory: 8G``
* ``job_name: riboviz``
* ``job_num_cpus: 4``
* ``job_parallel_env: mpi``
* ``job_runtime: '48:00:00'``
* ``multiplex_fq_files: null``
* ``nextflow_dag_file: nextflow-dag.html``
* ``nextflow_report_file: nextflow-report.html``
* ``nextflow_timeline_file: nextflow-timeline.html``
* ``nextflow_trace_file: nextflow-trace.tsv``
* ``nextflow_work_dir: work``
<<<<<<< HEAD
* ``publish_index_tmp: false``
* ``sample_sheet: null``
* ``samsort_memory: null``
* ``t_rna_file: data/yeast_tRNAs.tsv``
* ``trim_5p_mismatches: true``
* ``umi_regexp: null``
=======
* ``stop_in_feature: false``
>>>>>>> cf88bd15
* ``validate_only: false``
* ``run_static_html: true``

The values of parameters ``rrna_index_prefix`` and
``orf_index_prefix`` are updated to be file names only, as, these are
now assumed to be relative to ``<dir_index>``. For example the
configuration parameters::

    rRNA_index: vignette/index/yeast_rRNA
    orf_index: vignette/index/YAL_CDS_w_250

are updated to::

    rrna_index_prefix: yeast_rRNA
    orf_index_prefix: YAL_CDS_w_250

Configuration parameters that are now unused are removed:

* ``aligner``
* ``isTestRun``
* ``is_test_run``
"""
import os
import os.path
import yaml
from riboviz import params

<<<<<<< HEAD
=======
UPGRADES = {"rRNA_fasta": params.RRNA_FASTA_FILE,
            "orf_fasta": params.ORF_FASTA_FILE,
            "rRNA_index": params.RRNA_INDEX_PREFIX,
            "orf_index": params.ORF_INDEX_PREFIX,
            "nprocesses": params.NUM_PROCESSES,
            "MinReadLen": params.MIN_READ_LENGTH,
            "MaxReadLen": params.MAX_READ_LENGTH,
            "Buffer": params.BUFFER,
            "PrimaryID": params.PRIMARY_ID,
            "SecondID": params.SECONDARY_ID,
            "StopInCDS": params.STOP_IN_FEATURE,
            params.STOP_IN_CDS: params.STOP_IN_FEATURE,
            "ribovizGFF": params.IS_RIBOVIZ_GFF,
            "t_rna": params.T_RNA_FILE,
            "codon_pos": params.CODON_POSITIONS_FILE}
"""
Map from configuration parameter names pre-commit 8da8071, 18 Dec
2019, to current configuration parameter names.
"""
>>>>>>> cf88bd15

RENAMES = {
    # Names in pre-commit 8da8071, 18 Dec 2019, to current names.
    "Buffer": params.BUFFER,
    "MaxReadLen": params.MAX_READ_LENGTH,
    "MinReadLen": params.MIN_READ_LENGTH,
    "PrimaryID": params.PRIMARY_ID,
    "SecondID": params.SECONDARY_ID,
    "StopInCDS": params.STOP_IN_CDS,
    "codon_pos": params.CODON_POSITIONS_FILE,
    "nprocesses": params.NUM_PROCESSES,
    "orf_fasta": params.ORF_FASTA_FILE,
    "orf_index": params.ORF_INDEX_PREFIX,
    "rRNA_fasta": params.RRNA_FASTA_FILE,
    "rRNA_index": params.RRNA_INDEX_PREFIX,
    "ribovizGFF": params.IS_RIBOVIZ_GFF,
    "t_rna": params.T_RNA_FILE
}
"""
Renamed configuration parameters.
"""

UPDATES = {
    params.ASITE_DISP_LENGTH_FILE: "data/yeast_standard_asite_disp_length.txt",
    params.DO_POS_SP_NT_FREQ: True,
    params.CMD_FILE: "run_riboviz_vignette.sh",
    params.CODON_POSITIONS_FILE: "data/yeast_codon_pos_i200.RData",
    params.COUNT_READS: True,
    params.COUNT_THRESHOLD: 64,
    params.DEDUP_STATS: False,
    params.DEDUP_UMIS: False,
    params.EXTRACT_UMIS: False,
    params.FEATURES_FILE:  "data/yeast_features.tsv",
    params.FQ_FILES: None,
    params.GROUP_UMIS: False,
    params.LOGS_DIR: "vignette/logs",
    params.MULTIPLEX_FQ_FILES: None,
    params.PUBLISH_INDEX_TMP: False,
    params.RUN_STATIC_HTML: True,
    params.SAMPLE_SHEET: None,
    params.SAMSORT_MEMORY: None,
    params.TRIM_5P_MISMATCHES: True,
    params.T_RNA_FILE: "data/yeast_tRNAs.tsv",
    params.UMI_REGEXP: None
}
"""
Map from configuration parameters to default values for parameters.
"""

<<<<<<< HEAD
UNUSED = [
    "aligner",
    "isTestRun",
    "is_test_run"
]
=======
UPDATES_20_CURRENT = {
    params.FEATURE: "CDS",
    params.RUN_STATIC_HTML: True,
    params.STOP_IN_FEATURE: False
}

>>>>>>> cf88bd15
"""
Unused configuration parameters for removal.
"""


def upgrade_config(config):
    """
    Upgrade workflow configuration to be compatible with current
    configuration.

    :param config: Configuration
    :type config: dict
    """
    # Rename existing parameters.
    for (old_key, new_key) in list(RENAMES.items()):
        if old_key in config:
            value = config[old_key]
            del config[old_key]
            config[new_key] = value

    # Add new parameters.
    for (key, value) in list(UPDATES.items()):
        if key not in config:
            config[key] = value
    # Remove params.NEXTFLOW_RESUME as it is a command-line only
    # configuration parameter.
    job_config = params.DEFAULT_JOB_CONFIG.copy()
    del job_config[params.NEXTFLOW_RESUME]
    for (key, value) in list(job_config.items()):
        if key not in config:
            config[key] = value

    # Index prefixes are now relative to params.DIR_INDEX
    for key in [params.RRNA_INDEX_PREFIX, params.ORF_INDEX_PREFIX]:
        prefix = os.path.split(config[key])[1]
        config[key] = prefix

    # Removed unused parameters.
    for key in UNUSED:
        if key in config:
            del config[key]


def upgrade_config_file(input_file, output_file=None):
    """
    Upgrade workflow configuration file to be compatible with current
    configuration.

    If ``output_file`` is ``None`` then the upgraded configuration is
    printed to standard output.

    :param input_file: Input file
    :type input_file: str or unicode
    :param output_file: Output file or None
    :type output_file: str or unicode
    :raises AssertionError: If ``input_file`` does not exist or is \
    not a file
    """
    assert os.path.exists(input_file) and os.path.isfile(input_file),\
        "{} does not exist or is not a file".format(input_file)
    with open(input_file, 'r') as f:
        config = yaml.load(f, yaml.SafeLoader)
    upgrade_config(config)
    if output_file is not None:
        with open(output_file, 'w') as f:
            yaml.dump(config, f, default_flow_style=False)
    else:
        print((yaml.dump(config)))<|MERGE_RESOLUTION|>--- conflicted
+++ resolved
@@ -10,20 +10,15 @@
 * ``MinReadLen`` => ``min_read_length``
 * ``PrimaryID`` => ``primary_id``
 * ``SecondID`` => ``secondary_id``
-<<<<<<< HEAD
-* ``StopInCDS`` => ``stop_in_cds``
+* ``StopInCDS`` => ``stop_in_feature``
 * ``codon_pos`` => ``codon_positions_file``
 * ``nprocesses`` => ``num_processes``
 * ``orf_fasta`` => ``orf_fasta_file``
 * ``orf_index`` => ``orf_index_prefix``
+* ``ribovizGFF`` => ``is_riboviz_gff``
 * ``rRNA_fasta`` => ``rrna_fasta_file``
 * ``rRNA_index`` => ``rrna_index_prefix``
-=======
-* ``StopInCDS`` => ``stop_in_feature``
 * ``stop_in_cds`` => ``stop_in_feature``
-* ``StopInFeature`` => ``stop_in_feature``
->>>>>>> cf88bd15
-* ``ribovizGFF`` => ``is_riboviz_gff``
 * ``t_rna`` => ``t_rna_file``
 
 Expected parameters added to the current release are added along
@@ -40,23 +35,9 @@
 * ``dir_logs: vignette/logs``
 * ``do_pos_sp_nt_freq: true``
 * ``extract_umis: false``
+* ``feature: CDS``
 * ``features_file: data/yeast_features.tsv``
 * ``group_umis: false``
-<<<<<<< HEAD
-=======
-* ``multiplex_fq_files: null``
-* ``publish_index_tmp: false``
-* ``sample_sheet: null``
-* ``trim_5p_mismatches: true``
-* ``t_rna_file: data/yeast_tRNAs.tsv``
-* ``umi_regexp: null``
-
-Expected parameters added between release 2.0 and the current
-release are added along with default values, if they are not
-already present in the configuration:
-
-* ``feature: CDS ``
->>>>>>> cf88bd15
 * ``job_email: null``
 * ``job_email_events: beas``
 * ``job_memory: 8G``
@@ -70,18 +51,15 @@
 * ``nextflow_timeline_file: nextflow-timeline.html``
 * ``nextflow_trace_file: nextflow-trace.tsv``
 * ``nextflow_work_dir: work``
-<<<<<<< HEAD
 * ``publish_index_tmp: false``
+* ``run_static_html: true``
 * ``sample_sheet: null``
 * ``samsort_memory: null``
+* ``stop_in_feature: false``
+* ``trim_5p_mismatches: true``
 * ``t_rna_file: data/yeast_tRNAs.tsv``
-* ``trim_5p_mismatches: true``
 * ``umi_regexp: null``
-=======
-* ``stop_in_feature: false``
->>>>>>> cf88bd15
 * ``validate_only: false``
-* ``run_static_html: true``
 
 The values of parameters ``rrna_index_prefix`` and
 ``orf_index_prefix`` are updated to be file names only, as, these are
@@ -107,28 +85,6 @@
 import yaml
 from riboviz import params
 
-<<<<<<< HEAD
-=======
-UPGRADES = {"rRNA_fasta": params.RRNA_FASTA_FILE,
-            "orf_fasta": params.ORF_FASTA_FILE,
-            "rRNA_index": params.RRNA_INDEX_PREFIX,
-            "orf_index": params.ORF_INDEX_PREFIX,
-            "nprocesses": params.NUM_PROCESSES,
-            "MinReadLen": params.MIN_READ_LENGTH,
-            "MaxReadLen": params.MAX_READ_LENGTH,
-            "Buffer": params.BUFFER,
-            "PrimaryID": params.PRIMARY_ID,
-            "SecondID": params.SECONDARY_ID,
-            "StopInCDS": params.STOP_IN_FEATURE,
-            params.STOP_IN_CDS: params.STOP_IN_FEATURE,
-            "ribovizGFF": params.IS_RIBOVIZ_GFF,
-            "t_rna": params.T_RNA_FILE,
-            "codon_pos": params.CODON_POSITIONS_FILE}
-"""
-Map from configuration parameter names pre-commit 8da8071, 18 Dec
-2019, to current configuration parameter names.
-"""
->>>>>>> cf88bd15
 
 RENAMES = {
     # Names in pre-commit 8da8071, 18 Dec 2019, to current names.
@@ -137,7 +93,7 @@
     "MinReadLen": params.MIN_READ_LENGTH,
     "PrimaryID": params.PRIMARY_ID,
     "SecondID": params.SECONDARY_ID,
-    "StopInCDS": params.STOP_IN_CDS,
+    "StopInCDS": params.STOP_IN_FEATURE,
     "codon_pos": params.CODON_POSITIONS_FILE,
     "nprocesses": params.NUM_PROCESSES,
     "orf_fasta": params.ORF_FASTA_FILE,
@@ -145,6 +101,7 @@
     "rRNA_fasta": params.RRNA_FASTA_FILE,
     "rRNA_index": params.RRNA_INDEX_PREFIX,
     "ribovizGFF": params.IS_RIBOVIZ_GFF,
+    "stop_in_cds" : params.STOP_IN_FEATURE,
     "t_rna": params.T_RNA_FILE
 }
 """
@@ -161,6 +118,7 @@
     params.DEDUP_STATS: False,
     params.DEDUP_UMIS: False,
     params.EXTRACT_UMIS: False,
+    params.FEATURE: "CDS",
     params.FEATURES_FILE:  "data/yeast_features.tsv",
     params.FQ_FILES: None,
     params.GROUP_UMIS: False,
@@ -170,28 +128,21 @@
     params.RUN_STATIC_HTML: True,
     params.SAMPLE_SHEET: None,
     params.SAMSORT_MEMORY: None,
+    params.STOP_IN_FEATURE: False,
     params.TRIM_5P_MISMATCHES: True,
     params.T_RNA_FILE: "data/yeast_tRNAs.tsv",
     params.UMI_REGEXP: None
 }
+
 """
 Map from configuration parameters to default values for parameters.
 """
 
-<<<<<<< HEAD
 UNUSED = [
     "aligner",
     "isTestRun",
     "is_test_run"
 ]
-=======
-UPDATES_20_CURRENT = {
-    params.FEATURE: "CDS",
-    params.RUN_STATIC_HTML: True,
-    params.STOP_IN_FEATURE: False
-}
-
->>>>>>> cf88bd15
 """
 Unused configuration parameters for removal.
 """
