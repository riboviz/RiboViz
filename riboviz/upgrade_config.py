"""
Upgrade previous versions of the workflow configuration to be
compatible with current version.

Configuration parameters that have been renamed from 1.x are updated:

* ``rRNA_fasta`` => ``rrna_fasta_file``
* ``orf_fasta`` => ``orf_fasta_file``
* ``rRNA_index`` => ``rrna_index_prefix``
* ``orf_index`` => ``orf_index_prefix``
* ``nprocesses`` => ``num_processes``
* ``MinReadLen`` => ``min_read_length``
* ``MaxReadLen`` => ``max_read_length``
* ``Buffer`` => ``buffer``
* ``PrimaryID`` => ``primary_id``
* ``SecondID`` => ``secondary_id``
* ``StopInCDS`` => ``stop_in_cds``
* ``isTestRun`` => ``is_test_run``
* ``ribovizGFF`` => ``is_riboviz_gff``
* ``t_rna`` => ``t_rna_file``
* ``codon_pos`` => ``codon_positions_file``

Expected parameters added between release 1.0.0, 9 Oct 2017, 83027ef
and 1.1.0, 31 Jan 2019, 340b9b5, are added along with default values,
if they are not already present in the configuration:

* ``do_pos_sp_nt_freq: true``
* ``features_file: data/yeast_features.tsv``

<<<<<<< HEAD
Expected parameters added between release 1.1.0, 31 Jan 2019, 340b9b5
to pre-commit 8da8071, 18 Dec 2019, are added along with default
values, if they are not already present in the configuration:
=======
Expected parameters added between release 1.1.0 and 2.0 are added
along with default values, if they are not already present in the
configuration:
>>>>>>> fa814f12

* ``asite_disp_length_file: data/yeast_standard_asite_disp_length.txt``
* ``cmd_file: run_riboviz_vignette.sh``
* ``codon_positions_file: data/yeast_codon_pos_i200.RData``
* ``count_reads: true``
* ``count_threshold: 64``
* ``dedup_stats: false``
* ``dedup_umis: false``
* ``dir_logs: vignette/logs``
* ``extract_umis: false``
* ``group_umis: false``
* ``multiplex_fq_files: null``
* ``publish_index_tmp: false``
* ``sample_sheet: null``
* ``trim_5p_mismatches: true``
* ``t_rna_file: data/yeast_tRNAs.tsv``
* ``umi_regexp: null``

<<<<<<< HEAD
Expected parameters added between pre-commit 8da8071, 18 Dec 2019
to the current commit, are added along with default values, if they
are not already present in the configuration:

* ``job_name: riboviz``
* ``job_runtime: '48:00:00'``
* ``job_memory: 8G``
* ``job_num_cpus: 4``
* ``job_parallel_env: mpi``
* ``job_email: null``
* ``job_email_events: beas``
* ``nextflow_report_file: nextflow-report.html``
" ``nextflow_work_dir: work``
* ``validate_only: false``

Expected parameters added between release 2.0 and the current
release are added along with default values, if they are not
already present in the configuration:
=======
Expected parameters added between release 2.0 and current are added
along with default values, if they are not already present in the
configuration:
>>>>>>> fa814f12

*

The values of parameters ``rrna_index_prefix`` and
``orf_index_prefix`` are updated to be file names only, as, these are
now assumed to be relative to ``<dir_index>``. For example the
configuration parameters::

    rRNA_index: vignette/index/yeast_rRNA
    orf_index: vignette/index/YAL_CDS_w_250

are updated to::

    rRNA_index_prefix: yeast_rRNA
    orf_index_prefix: YAL_CDS_w_250
"""
import os
import os.path
import yaml
from riboviz import params

UPGRADES = {"rRNA_fasta": params.RRNA_FASTA_FILE,
            "orf_fasta": params.ORF_FASTA_FILE,
            "rRNA_index": params.RRNA_INDEX_PREFIX,
            "orf_index": params.ORF_INDEX_PREFIX,
            "nprocesses": params.NUM_PROCESSES,
            "MinReadLen": params.MIN_READ_LENGTH,
            "MaxReadLen": params.MAX_READ_LENGTH,
            "Buffer": params.BUFFER,
            "PrimaryID": params.PRIMARY_ID,
            "SecondID": params.SECONDARY_ID,
            "StopInCDS": params.STOP_IN_CDS,
            "isTestRun": params.IS_TEST_RUN,
            "ribovizGFF": params.IS_RIBOVIZ_GFF,
            "t_rna": params.T_RNA_FILE,
            "codon_pos": params.CODON_POSITIONS_FILE}
"""
Map from configuration parameter names pre-commit 8da8071, 18 Dec
2019, to current configuration parameter names.
"""

UPDATES_10_11 = {
    params.DO_POS_SP_NT_FREQ: True,
    params.FEATURES_FILE:  "data/yeast_features.tsv"
}
"""
Map from configuration parameters to default values for parameters
added between release 1.0.0 and 1.1.0.
"""

UPDATES_11_20 = {
    params.ASITE_DISP_LENGTH_FILE: "data/yeast_standard_asite_disp_length.txt",
    params.CMD_FILE: "run_riboviz_vignette.sh",
    params.CODON_POSITIONS_FILE: "data/yeast_codon_pos_i200.RData",
    params.COUNT_READS: True,
    params.COUNT_THRESHOLD: 64,
    params.DEDUP_STATS: False,
    params.DEDUP_UMIS: False,
    params.EXTRACT_UMIS: False,
    params.GROUP_UMIS: False,
    params.LOGS_DIR: "vignette/logs",
    params.MULTIPLEX_FQ_FILES: None,
    params.PUBLISH_INDEX_TMP: False,
    params.SAMPLE_SHEET: None,
    params.TRIM_5P_MISMATCHES: True,
    params.T_RNA_FILE: "data/yeast_tRNAs.tsv",
    params.UMI_REGEXP: None
}
"""
Map from configuration parameters to default values for parameters
added between release 1.1.0 and 2.0.
"""

UPDATES_20_CURRENT = {
}
"""
Map from configuration parameters to default values for parameters
added between release 2.0 and the current release.
"""


def upgrade_config(config):
    """
    Upgrade workflow configuration to be compatible with current
    configuration.

    :param config: Configuration
    :type config: dict
    """
    # Upgrade existing keys
    for (old_key, new_key) in list(UPGRADES.items()):
        if old_key in config:
            value = config[old_key]
            del config[old_key]
            config[new_key] = value

    for (key, value) in list(UPDATES_10_11.items()):
        if key not in config:
            config[key] = value

    for (key, value) in list(UPDATES_11_20.items()):
        if key not in config:
            config[key] = value

<<<<<<< HEAD
    # Job configuration arameters added between release 2.0 and
    # present date.
    # Remove params.NEXTFLOW_RESUME as it is a command-line only
    # configuration parameter.
    job_config = params.DEFAULT_JOB_CONFIG.copy()
    del job_config[params.NEXTFLOW_RESUME]
    for (key, value) in list(job_config.items()):
        if key not in config:
            config[key] = value

    # Parameters added between between release 2.0, 08 Jul 2020,
    # 03a4f13 to current date.
=======
>>>>>>> fa814f12
    for (key, value) in list(UPDATES_20_CURRENT.items()):
        if key not in config:
            config[key] = value

    # Parameters changed between release 1.1.0, 31 Jan 2019, 340b9b5
    # to pre-commit 8da8071, 18 Dec 2019
    for key in [params.RRNA_INDEX_PREFIX, params.ORF_INDEX_PREFIX]:
        # Index prefixes are now relative to params.DIR_INDEX
        prefix = os.path.split(config[key])[1]
        config[key] = prefix


def upgrade_config_file(input_file, output_file=None):
    """
    Upgrade workflow configuration file to be compatible with current
    configuration.

    If ``output_file`` is ``None`` then the upgraded configuration is
    printed to standard output.

    :param input_file: Input file
    :type input_file: str or unicode
    :param output_file: Output file or None
    :type output_file: str or unicode
    :raises AssertionError: If ``input_file`` does not exist or is \
    not a file
    """
    assert os.path.exists(input_file) and os.path.isfile(input_file),\
        "{} does not exist or is not a file".format(input_file)
    with open(input_file, 'r') as f:
        config = yaml.load(f, yaml.SafeLoader)
    upgrade_config(config)
    if output_file is not None:
        with open(output_file, 'w') as f:
            yaml.dump(config, f, default_flow_style=False)
    else:
        print((yaml.dump(config)))<|MERGE_RESOLUTION|>--- conflicted
+++ resolved
@@ -27,15 +27,9 @@
 * ``do_pos_sp_nt_freq: true``
 * ``features_file: data/yeast_features.tsv``
 
-<<<<<<< HEAD
-Expected parameters added between release 1.1.0, 31 Jan 2019, 340b9b5
-to pre-commit 8da8071, 18 Dec 2019, are added along with default
-values, if they are not already present in the configuration:
-=======
 Expected parameters added between release 1.1.0 and 2.0 are added
 along with default values, if they are not already present in the
 configuration:
->>>>>>> fa814f12
 
 * ``asite_disp_length_file: data/yeast_standard_asite_disp_length.txt``
 * ``cmd_file: run_riboviz_vignette.sh``
@@ -54,10 +48,9 @@
 * ``t_rna_file: data/yeast_tRNAs.tsv``
 * ``umi_regexp: null``
 
-<<<<<<< HEAD
-Expected parameters added between pre-commit 8da8071, 18 Dec 2019
-to the current commit, are added along with default values, if they
-are not already present in the configuration:
+Expected parameters added between release 2.0 and the current
+release are added along with default values, if they are not
+already present in the configuration:
 
 * ``job_name: riboviz``
 * ``job_runtime: '48:00:00'``
@@ -69,17 +62,6 @@
 * ``nextflow_report_file: nextflow-report.html``
 " ``nextflow_work_dir: work``
 * ``validate_only: false``
-
-Expected parameters added between release 2.0 and the current
-release are added along with default values, if they are not
-already present in the configuration:
-=======
-Expected parameters added between release 2.0 and current are added
-along with default values, if they are not already present in the
-configuration:
->>>>>>> fa814f12
-
-*
 
 The values of parameters ``rrna_index_prefix`` and
 ``orf_index_prefix`` are updated to be file names only, as, these are
@@ -182,9 +164,6 @@
         if key not in config:
             config[key] = value
 
-<<<<<<< HEAD
-    # Job configuration arameters added between release 2.0 and
-    # present date.
     # Remove params.NEXTFLOW_RESUME as it is a command-line only
     # configuration parameter.
     job_config = params.DEFAULT_JOB_CONFIG.copy()
@@ -193,10 +172,6 @@
         if key not in config:
             config[key] = value
 
-    # Parameters added between between release 2.0, 08 Jul 2020,
-    # 03a4f13 to current date.
-=======
->>>>>>> fa814f12
     for (key, value) in list(UPDATES_20_CURRENT.items()):
         if key not in config:
             config[key] = value
