"""
Upgrade previous versions of the workflow configuration to be
compatible with current version.

Configuration parameters that have been renamed are updated (their
existing values are preserved):

* ``Buffer`` => ``buffer``
* ``MaxReadLen`` => ``max_read_length``
* ``MinReadLen`` => ``min_read_length``
* ``PrimaryID`` => ``primary_id``
* ``SecondID`` => ``secondary_id``
* ``StopInCDS`` => ``stop_in_cds``
* ``codon_pos`` => ``codon_positions_file``
* ``nprocesses`` => ``num_processes``
* ``orf_fasta`` => ``orf_fasta_file``
* ``orf_index`` => ``orf_index_prefix``
* ``rRNA_fasta`` => ``rrna_fasta_file``
* ``rRNA_index`` => ``rrna_index_prefix``
* ``ribovizGFF`` => ``is_riboviz_gff``
* ``t_rna`` => ``t_rna_file``

Expected parameters added to the current release are added along
with default values, if they are not already present in the
configuration:

* ``asite_disp_length_file: data/yeast_standard_asite_disp_length.txt``
* ``codon_positions_file: data/yeast_codon_pos_i200.RData``
* ``count_reads: true``
* ``count_threshold: 64``
* ``dedup_stats: false``
* ``dedup_umis: false``
<<<<<<< HEAD
=======
* ``dir_logs: vignette/logs``
>>>>>>> 2f784a58
* ``do_pos_sp_nt_freq: true``
* ``extract_umis: false``
* ``features_file: data/yeast_features.tsv``
* ``group_umis: false``
* ``job_email: null``
* ``job_email_events: beas``
* ``job_memory: 8G``
* ``job_name: riboviz``
* ``job_num_cpus: 4``
* ``job_parallel_env: mpi``
* ``job_runtime: '48:00:00'``
* ``multiplex_fq_files: null``
* ``nextflow_dag_file: nextflow-dag.html``
* ``nextflow_report_file: nextflow-report.html``
* ``nextflow_timeline_file: nextflow-timeline.html``
* ``nextflow_trace_file: nextflow-trace.tsv``
* ``nextflow_work_dir: work``
* ``publish_index_tmp: false``
* ``sample_sheet: null``
* ``samsort_memory: null``
* ``t_rna_file: data/yeast_tRNAs.tsv``
* ``trim_5p_mismatches: true``
* ``umi_regexp: null``
* ``validate_only: false``
* ``run_static_html: true``

The values of parameters ``rrna_index_prefix`` and
``orf_index_prefix`` are updated to be file names only, as, these are
now assumed to be relative to ``<dir_index>``. For example the
configuration parameters::

    rRNA_index: vignette/index/yeast_rRNA
    orf_index: vignette/index/YAL_CDS_w_250

are updated to::

    rrna_index_prefix: yeast_rRNA
    orf_index_prefix: YAL_CDS_w_250

Configuration parameters that are now unused are removed:

* ``aligner``
* ``isTestRun``
* ``is_test_run``
<<<<<<< HEAD
* ``cmd_file``
* ``dir_logs``
=======
>>>>>>> 2f784a58
"""
import os
import os.path
import yaml
from riboviz import params


RENAMES = {
    # Names in pre-commit 8da8071, 18 Dec 2019, to current names.
    "Buffer": params.BUFFER,
    "MaxReadLen": params.MAX_READ_LENGTH,
    "MinReadLen": params.MIN_READ_LENGTH,
    "PrimaryID": params.PRIMARY_ID,
    "SecondID": params.SECONDARY_ID,
    "StopInCDS": params.STOP_IN_CDS,
    "codon_pos": params.CODON_POSITIONS_FILE,
    "nprocesses": params.NUM_PROCESSES,
    "orf_fasta": params.ORF_FASTA_FILE,
    "orf_index": params.ORF_INDEX_PREFIX,
    "rRNA_fasta": params.RRNA_FASTA_FILE,
    "rRNA_index": params.RRNA_INDEX_PREFIX,
    "ribovizGFF": params.IS_RIBOVIZ_GFF,
    "t_rna": params.T_RNA_FILE
}
"""
Renamed configuration parameters.
"""

UPDATES = {
    params.ASITE_DISP_LENGTH_FILE: "data/yeast_standard_asite_disp_length.txt",
    params.DO_POS_SP_NT_FREQ: True,
<<<<<<< HEAD
=======
    params.CMD_FILE: "run_riboviz_vignette.sh",
>>>>>>> 2f784a58
    params.CODON_POSITIONS_FILE: "data/yeast_codon_pos_i200.RData",
    params.COUNT_READS: True,
    params.COUNT_THRESHOLD: 64,
    params.DEDUP_STATS: False,
    params.DEDUP_UMIS: False,
    params.EXTRACT_UMIS: False,
    params.FEATURES_FILE:  "data/yeast_features.tsv",
    params.FQ_FILES: None,
    params.GROUP_UMIS: False,
    params.MULTIPLEX_FQ_FILES: None,
    params.PUBLISH_INDEX_TMP: False,
    params.RUN_STATIC_HTML: True,
    params.SAMPLE_SHEET: None,
    params.SAMSORT_MEMORY: None,
    params.TRIM_5P_MISMATCHES: True,
    params.T_RNA_FILE: "data/yeast_tRNAs.tsv",
    params.UMI_REGEXP: None
}
"""
Map from configuration parameters to default values for parameters.
"""

UNUSED = [
    "aligner",
    "isTestRun",
<<<<<<< HEAD
    "is_test_run",
    "cmd_file",
    "dir_logs"
=======
    "is_test_run"
>>>>>>> 2f784a58
]
"""
Unused configuration parameters for removal.
"""


def upgrade_config(config):
    """
    Upgrade workflow configuration to be compatible with current
    configuration.

    :param config: Configuration
    :type config: dict
    """
    # Rename existing parameters.
    for (old_key, new_key) in list(RENAMES.items()):
        if old_key in config:
            value = config[old_key]
            del config[old_key]
            config[new_key] = value

    # Add new parameters.
    for (key, value) in list(UPDATES.items()):
        if key not in config:
            config[key] = value
    # Remove params.NEXTFLOW_RESUME as it is a command-line only
    # configuration parameter.
    job_config = params.DEFAULT_JOB_CONFIG.copy()
    del job_config[params.NEXTFLOW_RESUME]
    for (key, value) in list(job_config.items()):
        if key not in config:
            config[key] = value

    # Index prefixes are now relative to params.DIR_INDEX
    for key in [params.RRNA_INDEX_PREFIX, params.ORF_INDEX_PREFIX]:
        prefix = os.path.split(config[key])[1]
        config[key] = prefix

    # Removed unused parameters.
    for key in UNUSED:
        if key in config:
            del config[key]


def upgrade_config_file(input_file, output_file=None):
    """
    Upgrade workflow configuration file to be compatible with current
    configuration.

    If ``output_file`` is ``None`` then the upgraded configuration is
    printed to standard output.

    :param input_file: Input file
    :type input_file: str or unicode
    :param output_file: Output file or None
    :type output_file: str or unicode
    :raises AssertionError: If ``input_file`` does not exist or is \
    not a file
    """
    assert os.path.exists(input_file) and os.path.isfile(input_file),\
        "{} does not exist or is not a file".format(input_file)
    with open(input_file, 'r') as f:
        config = yaml.load(f, yaml.SafeLoader)
    upgrade_config(config)
    if output_file is not None:
        with open(output_file, 'w') as f:
            yaml.dump(config, f, default_flow_style=False)
    else:
        print((yaml.dump(config)))<|MERGE_RESOLUTION|>--- conflicted
+++ resolved
@@ -30,10 +30,6 @@
 * ``count_threshold: 64``
 * ``dedup_stats: false``
 * ``dedup_umis: false``
-<<<<<<< HEAD
-=======
-* ``dir_logs: vignette/logs``
->>>>>>> 2f784a58
 * ``do_pos_sp_nt_freq: true``
 * ``extract_umis: false``
 * ``features_file: data/yeast_features.tsv``
@@ -78,11 +74,8 @@
 * ``aligner``
 * ``isTestRun``
 * ``is_test_run``
-<<<<<<< HEAD
 * ``cmd_file``
 * ``dir_logs``
-=======
->>>>>>> 2f784a58
 """
 import os
 import os.path
@@ -114,10 +107,6 @@
 UPDATES = {
     params.ASITE_DISP_LENGTH_FILE: "data/yeast_standard_asite_disp_length.txt",
     params.DO_POS_SP_NT_FREQ: True,
-<<<<<<< HEAD
-=======
-    params.CMD_FILE: "run_riboviz_vignette.sh",
->>>>>>> 2f784a58
     params.CODON_POSITIONS_FILE: "data/yeast_codon_pos_i200.RData",
     params.COUNT_READS: True,
     params.COUNT_THRESHOLD: 64,
@@ -143,13 +132,9 @@
 UNUSED = [
     "aligner",
     "isTestRun",
-<<<<<<< HEAD
     "is_test_run",
     "cmd_file",
     "dir_logs"
-=======
-    "is_test_run"
->>>>>>> 2f784a58
 ]
 """
 Unused configuration parameters for removal.
