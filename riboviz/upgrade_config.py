"""
Upgrade previous versions of the workflow configuration to be
compatible with current version.

Configuration parameters that have been renamed from 1.x are updated:

* ``rRNA_fasta`` => ``rrna_fasta_file``
* ``orf_fasta`` => ``orf_fasta_file``
* ``rRNA_index`` => ``rrna_index_prefix``
* ``orf_index`` => ``orf_index_prefix``
* ``nprocesses`` => ``num_processes``
* ``MinReadLen`` => ``min_read_length``
* ``MaxReadLen`` => ``max_read_length``
* ``Buffer`` => ``buffer``
* ``PrimaryID`` => ``primary_id``
* ``SecondID`` => ``secondary_id``
* ``StopInCDS`` => ``stop_in_feature``
* ``stop_in_cds`` => ``stop_in_feature``
* ``StopInFeature`` => ``stop_in_feature``
* ``ribovizGFF`` => ``is_riboviz_gff``
* ``t_rna`` => ``t_rna_file``
* ``codon_pos`` => ``codon_positions_file``

Expected parameters added between release 1.0.0, 9 Oct 2017, 83027ef
and 1.1.0, 31 Jan 2019, 340b9b5, are added along with default values,
if they are not already present in the configuration:

* ``do_pos_sp_nt_freq: true``
* ``features_file: data/yeast_features.tsv``

Expected parameters added between release 1.1.0 and 2.0 are added
along with default values, if they are not already present in the
configuration:

* ``asite_disp_length_file: data/yeast_standard_asite_disp_length.txt``
* ``cmd_file: run_riboviz_vignette.sh``
* ``codon_positions_file: data/yeast_codon_pos_i200.RData``
* ``count_reads: true``
* ``count_threshold: 64``
* ``dedup_stats: false``
* ``dedup_umis: false``
* ``dir_logs: vignette/logs``
* ``extract_umis: false``
* ``group_umis: false``
* ``multiplex_fq_files: null``
* ``publish_index_tmp: false``
* ``sample_sheet: null``
* ``trim_5p_mismatches: true``
* ``t_rna_file: data/yeast_tRNAs.tsv``
* ``umi_regexp: null``

Expected parameters added between release 2.0 and the current
release are added along with default values, if they are not
already present in the configuration:

* ``feature: CDS ``
* ``job_email: null``
* ``job_email_events: beas``
* ``job_memory: 8G``
* ``job_name: riboviz``
* ``job_num_cpus: 4``
* ``job_parallel_env: mpi``
* ``job_runtime: '48:00:00'``
* ``nextflow_dag_file: nextflow-dag.html``
* ``nextflow_report_file: nextflow-report.html``
* ``nextflow_timeline_file: nextflow-timeline.html``
* ``nextflow_trace_file: nextflow-trace.tsv``
* ``nextflow_work_dir: work``
* ``stop_in_feature: false``
* ``validate_only: false``
* `run_static_html: true`

The values of parameters ``rrna_index_prefix`` and
``orf_index_prefix`` are updated to be file names only, as, these are
now assumed to be relative to ``<dir_index>``. For example the
configuration parameters::

    rRNA_index: vignette/index/yeast_rRNA
    orf_index: vignette/index/YAL_CDS_w_250

are updated to::

    rRNA_index_prefix: yeast_rRNA
    orf_index_prefix: YAL_CDS_w_250
"""
import os
import os.path
import yaml
from riboviz import params

UPGRADES = {"rRNA_fasta": params.RRNA_FASTA_FILE,
            "orf_fasta": params.ORF_FASTA_FILE,
            "rRNA_index": params.RRNA_INDEX_PREFIX,
            "orf_index": params.ORF_INDEX_PREFIX,
            "nprocesses": params.NUM_PROCESSES,
            "MinReadLen": params.MIN_READ_LENGTH,
            "MaxReadLen": params.MAX_READ_LENGTH,
            "Buffer": params.BUFFER,
            "PrimaryID": params.PRIMARY_ID,
            "SecondID": params.SECONDARY_ID,
            "StopInCDS": params.STOP_IN_FEATURE,
            params.STOP_IN_CDS: params.STOP_IN_FEATURE,
            "ribovizGFF": params.IS_RIBOVIZ_GFF,
            "t_rna": params.T_RNA_FILE,
            "codon_pos": params.CODON_POSITIONS_FILE}
"""
Map from configuration parameter names pre-commit 8da8071, 18 Dec
2019, to current configuration parameter names.
"""

UPDATES_10_11 = {
    params.DO_POS_SP_NT_FREQ: True,
    params.FEATURES_FILE:  "data/yeast_features.tsv"
}
"""
Map from configuration parameters to default values for parameters
added between release 1.0.0 and 1.1.0.
"""

UPDATES_11_20 = {
    params.ASITE_DISP_LENGTH_FILE: "data/yeast_standard_asite_disp_length.txt",
    params.CMD_FILE: "run_riboviz_vignette.sh",
    params.CODON_POSITIONS_FILE: "data/yeast_codon_pos_i200.RData",
    params.COUNT_READS: True,
    params.COUNT_THRESHOLD: 64,
    params.DEDUP_STATS: False,
    params.DEDUP_UMIS: False,
    params.EXTRACT_UMIS: False,
    params.GROUP_UMIS: False,
    params.LOGS_DIR: "vignette/logs",
    params.MULTIPLEX_FQ_FILES: None,
    params.PUBLISH_INDEX_TMP: False,
    params.SAMPLE_SHEET: None,
    params.TRIM_5P_MISMATCHES: True,
    params.T_RNA_FILE: "data/yeast_tRNAs.tsv",
    params.UMI_REGEXP: None
}
"""
Map from configuration parameters to default values for parameters
added between release 1.1.0 and 2.0.
"""

UPDATES_20_CURRENT = {
<<<<<<< HEAD
    params.FEATURE: "CDS",
    params.STOP_IN_FEATURE: False
=======
    params.RUN_STATIC_HTML: True
>>>>>>> de47ba21
}
"""
Map from configuration parameters to default values for parameters
added between release 2.0 and the current release.
"""


def upgrade_config(config):
    """
    Upgrade workflow configuration to be compatible with current
    configuration.

    :param config: Configuration
    :type config: dict
    """
    # Upgrade existing keys
    for (old_key, new_key) in list(UPGRADES.items()):
        if old_key in config:
            value = config[old_key]
            del config[old_key]
            config[new_key] = value

    for (key, value) in list(UPDATES_10_11.items()):
        if key not in config:
            config[key] = value

    for (key, value) in list(UPDATES_11_20.items()):
        if key not in config:
            config[key] = value

    # Remove params.NEXTFLOW_RESUME as it is a command-line only
    # configuration parameter.
    job_config = params.DEFAULT_JOB_CONFIG.copy()
    del job_config[params.NEXTFLOW_RESUME]
    for (key, value) in list(job_config.items()):
        if key not in config:
            config[key] = value

    for (key, value) in list(UPDATES_20_CURRENT.items()):
        if key not in config:
            config[key] = value

    # Parameters changed between release 1.1.0, 31 Jan 2019, 340b9b5
    # to pre-commit 8da8071, 18 Dec 2019
    for key in [params.RRNA_INDEX_PREFIX, params.ORF_INDEX_PREFIX]:
        # Index prefixes are now relative to params.DIR_INDEX
        prefix = os.path.split(config[key])[1]
        config[key] = prefix


def upgrade_config_file(input_file, output_file=None):
    """
    Upgrade workflow configuration file to be compatible with current
    configuration.

    If ``output_file`` is ``None`` then the upgraded configuration is
    printed to standard output.

    :param input_file: Input file
    :type input_file: str or unicode
    :param output_file: Output file or None
    :type output_file: str or unicode
    :raises AssertionError: If ``input_file`` does not exist or is \
    not a file
    """
    assert os.path.exists(input_file) and os.path.isfile(input_file),\
        "{} does not exist or is not a file".format(input_file)
    with open(input_file, 'r') as f:
        config = yaml.load(f, yaml.SafeLoader)
    upgrade_config(config)
    if output_file is not None:
        with open(output_file, 'w') as f:
            yaml.dump(config, f, default_flow_style=False)
    else:
        print((yaml.dump(config)))<|MERGE_RESOLUTION|>--- conflicted
+++ resolved
@@ -141,13 +141,11 @@
 """
 
 UPDATES_20_CURRENT = {
-<<<<<<< HEAD
     params.FEATURE: "CDS",
+    params.RUN_STATIC_HTML: True,
     params.STOP_IN_FEATURE: False
-=======
-    params.RUN_STATIC_HTML: True
->>>>>>> de47ba21
 }
+
 """
 Map from configuration parameters to default values for parameters
 added between release 2.0 and the current release.
