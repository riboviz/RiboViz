--- conflicted
+++ resolved
@@ -518,11 +518,8 @@
            "--rpf=" + str(config["rpf"]),
            "--dir_out=" + out_dir,
            "--do_pos_sp_nt_freq=" + str(config["do_pos_sp_nt_freq"])]
-<<<<<<< HEAD
-    for flag in ["t_rna", "codon_pos", "features_file", "orf_gff_file", 
-                 "count_threshold", "asite_disp_length_file"]:
-=======
-    for flag in ["t_rna", "codon_pos", "features_file"]:
+
+    for flag in ["t_rna", "codon_pos", "features_file", "orf_gff_file"]:
         if flag in config and config[flag] is not None:
             flag_file = config[flag]
             if not os.path.exists(flag_file):
@@ -530,8 +527,8 @@
                                         os.strerror(errno.ENOENT),
                                         flag_file)
             cmd.append("--" + flag + "=" + flag_file)
-    for flag in ["orf_gff_file", "count_threshold"]:
->>>>>>> b0bf92be
+    for flag in ["count_threshold", "asite_disp_length_file"]:
+
         if flag in config and config[flag] is not None:
             cmd.append("--" + flag + "=" + str(config[flag]))
     process_utils.run_logged_command(cmd, log_file, cmd_file, dry_run)
