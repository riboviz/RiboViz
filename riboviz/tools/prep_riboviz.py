--- conflicted
+++ resolved
@@ -17,7 +17,6 @@
 
 Prepare ribosome profiling data for RiboViz or other analysis:
 
-<<<<<<< HEAD
 * Reads configuration information from YAML configuration file.
 * Builds hisat2 indices if requested (config["build_indices"] ==
   True) using "hisat2 build" and saves these into an index directory
@@ -57,45 +56,12 @@
   processes (config["nprocesses"]):
   - This value is used to configure "hisat2", "samtools sort",
     "bam_to_h5.R" and "generate_stats_figs.R".
-  - For "cutadapt" and Python 3, the number of available processors
+  - For "cutadapt", the number of available processors
     on the host will be used.
-  - For "cutadapt" and Python 2, its default of 1 processor will be
-    used as "cutadapt" cannot run in parallel under Python 2.
 * Writes all intermediate files into a temporary directory
   (config["dir_tmp"]).
 * Writes all output files into an output directory
   (config["dir_out"]).
-=======
-* - Read configuration info from YAML file.
-* - Build hisat2 indices if requested (config["build_indices"] ==
-*   True), in index directory (config["dir_index"]).
-* - Process all fastq.gz files (config["dir_in"]).
-* - Cut out sequencing library adapters ("CTGTAGGCACC" or
-*   config["adapters").
-* - Remove rRNA or other contaminating reads by hisat2 alignment to
-*   rRNA index file (config["rRNA_index"])
-* - Align remaining reads to ORFs or other hisat2 index file
-*   (config["orf_index"]).
-* - Trim 5' mismatches from reads and remove reads with more than 2
-*   mismatches.
-* - Parallelize over many processes (config["nprocesses"]):
-*   - This value is used to configure hisat2, samtools sort,
-*     bam_to_h5.R and generate_stats_figs.R.
-*   - For cutadapt the number of available processors
-*     on the host will be used.
-* - Make length-sensitive alignments in compressed h5 format by
-*   running "bam_to_h5.R".
-* - Generate summary statistics, and analyses and QC plots for both
-*   RPF and mRNA datasets, by running "generate_stats_figs.R".
-* - Put all intermediate files into a temporary directory
-*   (config["dir_tmp"]).
-* - When finished, put useful output files into output directory
-*   (config["dir_out"]).
-* Optionally export bedgraph files for plus and minus strands, if
-*   requested (config["make_bedgraph"] == True).
-*  - bamfiles (config["dir_out"]/*.bam) are directly usable in genome
-*  - browsers, etc.
->>>>>>> 3bf348a9
 
 Exit codes are as follows:
 
@@ -221,10 +187,9 @@
     :param dry_run: Don't execute workflow commands (useful for seeing
     what commands would be executed)
     :type dry_run: bool
-    :raise IOError: if umi_tools cannot be found (Python 2)
-    :raise OSError: if a third-party tool cannot be found (Python 2)
+    :raise OSError: if a third-party tool cannot be found
     :raise FileNotFoundError: if umi_tools or a third-party tool
-    cannot be found (Python 3)
+    cannot be found
     :raise AssertionError: if invocation of a third-party tool returns
     non-zero exit code
     """
