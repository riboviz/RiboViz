--- conflicted
+++ resolved
@@ -146,11 +146,8 @@
 from riboviz import trim_5p_mismatch
 from riboviz import utils
 from riboviz import workflow
-<<<<<<< HEAD
+from riboviz import workflow_files
 from riboviz import workflow_files_logger
-=======
-from riboviz import workflow_files
->>>>>>> 43d9b547
 from riboviz.utils import value_in_dict
 
 
@@ -499,7 +496,7 @@
 
     if not is_dry_run:
         workflow_files_log_file = os.path.join(
-            out_dir, file_names.WORKFLOW_FILES_LOG_FILE)
+            out_dir, workflow_files.WORKFLOW_FILES_LOG_FILE)
         if os.path.exists(workflow_files_log_file):
             os.remove(workflow_files_log_file)
         LOGGER.info("Workflow files log file: %s",
@@ -664,7 +661,7 @@
     if value_in_dict(params.COUNT_READS, config):
         log_file = os.path.join(logs_dir, "count_reads.log")
         read_counts_file = os.path.join(out_dir,
-                                        file_names.READ_COUNTS_FILE)
+                                        workflow_files.READ_COUNTS_FILE)
         workflow.count_reads(in_dir, tmp_dir, out_dir,
                              read_counts_file, log_file, run_config)
     LOGGER.info("Completed")
