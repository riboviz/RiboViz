--- conflicted
+++ resolved
@@ -4,15 +4,11 @@
 
 Usage::
 
-<<<<<<< HEAD
     python -m riboviz.tools.check_fasta_gff [-h] \
         -f FASTA -g GFF [-o FEATURES_ISSUES] \
         [--use-feature-name] \
         [--feature-format FEATURE_FORMAT]
         [--start-codon START_CODON [START_CODON ...]]
-=======
-    python -m riboviz.tools.check_fasta_gff [-h] -f FASTA -g GFF
->>>>>>> e9bdce67
 
     -h, --help            show this help message and exit
     -f FASTA, --fasta FASTA
@@ -49,7 +45,7 @@
     :rtype: argparse.Namespace
     """
     parser = argparse.ArgumentParser(
-        description="Check FASTA and GFF files for compatibility")
+        description="Check FASTA and GFF files for coding sequence (CDS) features.")
     parser.add_argument("-f",
                         "--fasta",
                         dest="fasta",
